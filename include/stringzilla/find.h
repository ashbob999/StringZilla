--- conflicted
+++ resolved
@@ -1633,8 +1633,6 @@
 #endif            // SZ_USE_NEON
 #pragma endregion // NEON Implementation
 
-<<<<<<< HEAD
-=======
 /*  Implementation of the string search algorithms using the Arm SVE variable-length registers,
  *  available in Arm v9 processors, like in Apple M4+ and Graviton 3+ CPUs.
  */
@@ -1773,7 +1771,6 @@
 #endif            // SZ_USE_SVE
 #pragma endregion // SVE Implementation
 
->>>>>>> 4cb096b3
 /*  Pick the right implementation for the string search algorithms.
  *  To override this behavior and precompile all backends - set `SZ_DYNAMIC_DISPATCH` to 1.
  */
