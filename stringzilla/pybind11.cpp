
#if defined(WIN32) || defined(_WIN32) || defined(__WIN32__) || defined(__NT__)
#define NOMINMAX
#include <windows.h>
#else
#include <sys/types.h>
#include <sys/stat.h> // `stat`
#include <sys/mman.h> // `mmap`
#include <fcntl.h>    // `O_RDNLY`
#endif

#ifdef _MSC_VER
#include <BaseTsd.h>
typedef SSIZE_T ssize_t;
#else
#include <unistd.h> // `ssize_t`
#endif

#include <utility> // `std::exchange`
#include <limits>  // `std::numeric_limits`
<<<<<<< HEAD
#include <numeric> // `std::iota`
=======
#include <cmath>   // `std::abs`
#include <string_view>
>>>>>>> 7e0f9008

#include <pybind11/pybind11.h>
#include <pybind11/stl.h>

#include "stringzilla.h"

namespace py = pybind11;

struct py_span_t;
struct py_str_t;
struct py_file_t;
struct py_subspan_t;
struct py_spans_t;

struct span_t {
    char const *ptr;
    size_t len;

    char const *data() const noexcept { return ptr; }
    size_t size() const noexcept { return len; }
};

static constexpr ssize_t ssize_max_k = std::numeric_limits<ssize_t>::max();
static constexpr size_t size_max_k = std::numeric_limits<size_t>::max();

inline size_t find_substr(span_t h_span, char n) noexcept {
    strzl_haystack_t h {h_span.ptr, h_span.len};
    return strzl_naive_find_char(h, n);
}

inline size_t find_substr(span_t h_span, span_t n_span) noexcept {
    strzl_haystack_t h {h_span.ptr, h_span.len};
    strzl_needle_t n {n_span.ptr, n_span.len, 0};

#if defined(__AVX2__)
    return strzl_avx2_find_substr(h, n);
#elif defined(__ARM_NEON)
    return strzl_neon_find_substr(h, n);
#else
    return strzl_naive_find_substr(h, n);
#endif
}

inline size_t count_char(span_t h_span, char n) noexcept {
    strzl_haystack_t h {h_span.ptr, h_span.len};
    return strzl_naive_count_char(h, n);
}

inline size_t count_substr(span_t h, span_t n, bool overlap = false) noexcept {

    if (n.len == 1)
        return count_char(h, *n.ptr);
    if (h.len < n.len)
        return 0;

    size_t result = 0;
    if (overlap) {
        while (h.len) {
            size_t offset = find_substr(h, n);
            result += offset != h.len;
            h.ptr += offset;
            h.len -= offset;
        }
    }

    else {
        while (h.len) {
            size_t offset = find_substr(h, n);
            result += offset != h.len;
            h.ptr += offset + n.len;
            h.len -= offset;
            h.len -= n.len * bool(h.len);
        }
    }

    return result;
}

span_t to_span(std::string_view s) { return {s.data(), s.size()}; }
std::string_view to_stl(span_t s) { return {s.data(), s.size()}; }

struct index_span_t {
    size_t offset;
    size_t length;
};

index_span_t slice(size_t length, ssize_t start, ssize_t end) {
    ssize_t len = static_cast<ssize_t>(length);
    ssize_t abs_start = std::abs(start);
    ssize_t abs_end = std::abs(end);

    if (len == 0 || start == end)
        return {0ul, 0ul};

    if (start > end) {
        if ((start < 0 && end < 0) || (start >= 0 && end > 0) || len - abs_end < start)
            return {0ul, 0ul};
        end = len - abs_end;
    }
    else if (start < 0 && end < 0) {
        if (abs_start <= len && abs_end <= len) {
            start = len + start;
            end = len + end;
        }
        else if (abs_start > len && abs_end <= len) {
            start = 0;
            end = len + end;
        }
        else if (abs_start <= len && abs_end > len) {
            start = len + start;
            end = len;
        }
        else if (abs_start > len && abs_end > len) {
            start = 0;
            end = len;
        }
    }
    else if (start < 0 && end >= 0) {
        end = end == 0 ? len : std::min(end, len);
        if (!((start = len - abs_start) < end && start >= 0))
            start = end = 0;
    }
    else if (start >= 0 && end < 0) {
        if (len >= start) {
            if ((len + end) >= start)
                end = len + end;
            else
                end = len;
        }
        else
            end = start;
    }
    else {
        start = std::min(start, len);
        end = end == 0 ? len : std::min(end, len);
    }
    return {static_cast<size_t>(start), static_cast<size_t>(end - start)};
}

size_t unsigned_offset(size_t length, ssize_t idx) {
    if (idx >= 0) {
        if (static_cast<size_t>(idx) > length)
            throw std::out_of_range("Accessing beyond content length");
        return static_cast<size_t>(idx);
    }
    else {
        if (static_cast<size_t>(-idx) > length)
            throw std::out_of_range("Accessing beyond content length");
        return static_cast<size_t>(length + idx);
    }
}

span_t subspan(span_t span, ssize_t start, ssize_t end = ssize_max_k) {
    index_span_t index_span = slice(span.size(), start, end);
    return {span.ptr + index_span.offset, index_span.length};
}

struct py_span_t : public span_t, public std::enable_shared_from_this<py_span_t> {

    py_span_t(span_t view = {}) : span_t(view) {}
    virtual ~py_span_t() {}

    using span_t::len;
    using span_t::ptr;

    span_t span() const { return {ptr, len}; }
    ssize_t size() const { return static_cast<ssize_t>(len); }
    bool contains(std::string_view needle, ssize_t start, ssize_t end) const;
    ssize_t find(std::string_view, ssize_t start, ssize_t end) const;
    ssize_t count(std::string_view, ssize_t start, ssize_t end, bool allowoverlap) const;
    std::shared_ptr<py_spans_t> splitlines(bool keeplinebreaks, char separator, size_t maxsplit) const;
    std::shared_ptr<py_spans_t> split(std::string_view separator, size_t maxsplit, bool keepseparator) const;
    std::shared_ptr<py_subspan_t> sub(ssize_t start, ssize_t end) const;

    char const *begin() const { return reinterpret_cast<char const *>(ptr); }
    char const *end() const { return begin() + len; }
    char at(ssize_t offset) const { return begin()[unsigned_offset(len, offset)]; }
    py::str to_python() const { return {begin(), len}; }

    bool operator==(py::str const &str) const { return to_stl({ptr, len}) == str.cast<std::string_view>(); }
    bool operator!=(py::str const &str) const { return !(*this == str); }
    bool operator==(py_span_t const &other) const { return to_stl({ptr, len}) == to_stl({other.ptr, other.len}); }
    bool operator!=(py_span_t const &other) const { return !(*this == other); }
    bool operator>(py::str const &str) const { return to_stl({ptr, len}) > str.cast<std::string_view>(); }
    bool operator<(py::str const &str) const { return to_stl({ptr, len}) < str.cast<std::string_view>(); }
    bool operator>(py_span_t const &other) const { return to_stl({ptr, len}) > to_stl({other.ptr, other.len}); }
    bool operator<(py_span_t const &other) const { return to_stl({ptr, len}) < to_stl({other.ptr, other.len}); }

    span_t after_n(size_t offset) const noexcept {
        return (offset < len) ? span_t {ptr + offset, len - offset} : span_t {};
    }
    span_t before_n(size_t tail) const noexcept {
        return (tail < len) ? span_t {ptr + len - tail, len - tail} : span_t {};
    }
};

struct py_str_t : public py_span_t {
    std::string copy_;

    py_str_t(std::string string = "") : copy_(string) { ptr = to_span(copy_).ptr, len = to_span(copy_).len; }
    ~py_str_t() {}

    using py_span_t::contains;
    using py_span_t::count;
    using py_span_t::find;
    using py_span_t::size;
    using py_span_t::split;
    using py_span_t::splitlines;
};

struct py_file_t : public py_span_t {
    std::string path;
#if defined(WIN32) || defined(_WIN32) || defined(__WIN32__) || defined(__NT__)
    HANDLE file_handle = nullptr;
    HANDLE mapping_handle = nullptr;
#else
    int file_descriptor = 0;
#endif

  public:
    py_file_t(std::string const &path) { open(path); }
    ~py_file_t() { close(); }

    void reopen() { open(path); }
    void open(std::string const &p) {
        close();
        path = p;

#if defined(WIN32) || defined(_WIN32) || defined(__WIN32__) || defined(__NT__)

        file_handle =
            CreateFile(path.c_str(), GENERIC_READ, FILE_SHARE_READ, 0, OPEN_EXISTING, FILE_ATTRIBUTE_NORMAL, 0);
        if (file_handle == INVALID_HANDLE_VALUE)
            throw std::runtime_error("Couldn't map the file!");

        mapping_handle = CreateFileMapping(file_handle, 0, PAGE_READONLY, 0, 0, 0);
        if (mapping_handle == 0) {
            CloseHandle(std::exchange(file_handle, nullptr));
            throw std::runtime_error("Couldn't map the file!");
        }

        char *file = (char *)MapViewOfFile(mapping_handle, FILE_MAP_READ, 0, 0, 0);
        if (file == 0) {
            CloseHandle(std::exchange(mapping_handle, nullptr));
            CloseHandle(std::exchange(file_handle, nullptr));
            throw std::runtime_error("Couldn't map the file!");
        }
        ptr = file;
        len = GetFileSize(file_handle, 0);
#else
        struct stat sb;
        file_descriptor = ::open(path.c_str(), O_RDONLY);
        if (fstat(file_descriptor, &sb) != 0) {
            ::close(std::exchange(file_descriptor, 0));
            throw std::runtime_error("Can't retrieve file size!");
        }
        size_t file_size = sb.st_size;
        void *map = mmap(NULL, sb.st_size, PROT_READ, MAP_SHARED, file_descriptor, 0);
        if (map == MAP_FAILED) {
            ::close(std::exchange(file_descriptor, 0));
            throw std::runtime_error("Couldn't map the file!");
        }
        ptr = reinterpret_cast<char const *>(map);
        len = file_size;
#endif
    }

    void close() {

#if defined(WIN32) || defined(_WIN32) || defined(__WIN32__) || defined(__NT__)
        if (ptr)
            UnmapViewOfFile(std::exchange(ptr, nullptr)), len = 0;
        if (mapping_handle)
            CloseHandle(std::exchange(mapping_handle, nullptr));
        if (file_handle)
            CloseHandle(std::exchange(file_handle, nullptr));

#else
        if (ptr)
            munmap((void *)std::exchange(ptr, nullptr), std::exchange(len, 0));
        if (file_descriptor != 0)
            ::close(std::exchange(file_descriptor, 0));
#endif
    }

    using py_span_t::contains;
    using py_span_t::count;
    using py_span_t::find;
    using py_span_t::size;
    using py_span_t::split;
    using py_span_t::splitlines;
};

struct py_subspan_t : public py_span_t {
    std::shared_ptr<py_span_t const> parent_;

  public:
    py_subspan_t() = default;
    py_subspan_t(py_subspan_t &&) = default;
    py_subspan_t &operator=(py_subspan_t &&) = default;
    py_subspan_t(std::shared_ptr<py_span_t const> parent, span_t str) : parent_(std::move(parent)) {
        ptr = str.ptr, len = str.len;
    }

    using py_span_t::contains;
    using py_span_t::count;
    using py_span_t::find;
    using py_span_t::size;
    using py_span_t::split;
    using py_span_t::splitlines;
};

struct py_spans_t : public std::enable_shared_from_this<py_spans_t> {
    std::shared_ptr<py_span_t const> whole_;
    std::vector<span_t> parts_;

    static char const *strzl_array_get_begin(void const *raw, size_t i) { return ((span_t *)raw)[i].ptr; }
    static size_t strzl_array_get_length(void const *raw, size_t i) { return ((span_t *)raw)[i].len; }

  public:
    py_spans_t() = default;
    py_spans_t(py_spans_t &&) = default;
    py_spans_t &operator=(py_spans_t &&) = default;
    py_spans_t(std::shared_ptr<py_span_t const> whole, std::vector<span_t> parts)
        : whole_(std::move(whole)), parts_(std::move(parts)) {}

    struct iterator_t {
        py_spans_t const *py_spans_ = nullptr;
        size_t idx_ = 0;

        bool operator==(iterator_t const &other) const { return idx_ == other.idx_; }
        bool operator!=(iterator_t const &other) const { return idx_ != other.idx_; }
        std::shared_ptr<py_subspan_t> operator*() const { return py_spans_->at(idx_); }
        iterator_t &operator++() {
            idx_++;
            return *this;
        }
        iterator_t operator++(int) {
            iterator_t old(*this);
            ++*this;
            return old;
        }
    };

    std::shared_ptr<py_subspan_t> at(ssize_t i) const {
        return std::make_shared<py_subspan_t>(whole_, parts_[unsigned_offset(size(), i)]);
    }

    std::shared_ptr<py_spans_t> sub(ssize_t start, ssize_t end, ssize_t step, ssize_t length) const {
        if (step == 1) {
            auto first_part_it = parts_.begin() + start;
            std::vector<span_t> sub_parts(first_part_it, first_part_it + length);
            return std::make_shared<py_spans_t>(whole_, std::move(sub_parts));
        }
        std::vector<span_t> sub_parts(length);
        for (size_t parts_idx = start, sub_idx = 0; sub_idx < length; parts_idx += step, ++sub_idx)
            sub_parts[sub_idx] = parts_[parts_idx];
        return std::make_shared<py_spans_t>(whole_, std::move(sub_parts));
    }

    iterator_t begin() const { return {this, 0}; }
    iterator_t end() const { return {this, parts_.size()}; }
    ssize_t size() const { return static_cast<ssize_t>(parts_.size()); }

    void sort() {
        std::vector<std::size_t> permute(parts_.size());
        std::iota(permute.begin(), permute.end(), 0ul);
        strzl_array_t array;
        array.order = permute.data();
        array.count = permute.size();
        array.handle = parts_.data();
        array.get_begin = strzl_array_get_begin;
        array.get_length = strzl_array_get_length;
        strzl_sort(&array, nullptr);
        std::vector<span_t> new_parts(parts_.size());
        for (std::size_t i = 0; i != parts_.size(); ++i)
            new_parts[permute[i]] = parts_[i];
        parts_ = new_parts;
    }
};

bool py_span_t::contains(std::string_view needle, ssize_t start, ssize_t end) const {
    if (needle.size() == 0)
        return true;
    span_t part = subspan(span(), start, end);
    size_t offset = needle.size() == 1 //
                        ? find_substr(part, needle.front())
                        : find_substr(part, to_span(needle));
    return offset != part.len;
}

ssize_t py_span_t::find(std::string_view needle, ssize_t start, ssize_t end) const {
    if (needle.size() == 0)
        return 0;
    span_t part = subspan(span(), start, end);
    size_t offset = needle.size() == 1 //
                        ? find_substr(part, needle.front())
                        : find_substr(part, to_span(needle));
    return offset != part.len ? offset : -1;
}

ssize_t py_span_t::count(std::string_view needle, ssize_t start, ssize_t end, bool allowoverlap) const {
    if (needle.size() == 0)
        return 0;
    span_t part = subspan(span(), start, end);
    auto result = needle.size() == 1 //
                      ? count_char(part, needle.front())
                      : count_substr(part, to_span(needle), allowoverlap);
    return result;
}

std::shared_ptr<py_spans_t> py_span_t::splitlines(bool keeplinebreaks, char separator, size_t maxsplit) const {

    size_t count_separators = count_char(span(), separator);
    std::vector<span_t> parts(std::min(count_separators + 1, maxsplit));
    size_t last_start = 0;
    for (size_t i = 0; i + 1 < parts.size(); ++i) {
        span_t remaining = after_n(last_start);
        size_t offset_in_remaining = find_substr(remaining, separator);
        parts[i] = span_t {ptr + last_start, offset_in_remaining + keeplinebreaks};
        last_start += offset_in_remaining + 1;
    }
    parts[count_separators] = after_n(last_start);
    return std::make_shared<py_spans_t>(shared_from_this(), std::move(parts));
}

std::shared_ptr<py_spans_t> py_span_t::split(std::string_view separator, size_t maxsplit, bool keepseparator) const {

    if (separator.size() == 1 && maxsplit == ssize_max_k)
        return splitlines(keepseparator, separator.front(), maxsplit);

    std::vector<span_t> parts;
    size_t last_start = 0;
    bool will_continue = true;
    while (last_start < len && parts.size() + 1 < maxsplit) {
        span_t remaining = after_n(last_start);
        size_t offset_in_remaining = find_substr(remaining, to_span(separator));
        will_continue = offset_in_remaining != remaining.size();
        size_t part_len = offset_in_remaining + separator.size() * keepseparator * will_continue;
        parts.emplace_back(span_t {remaining.data(), part_len});
        last_start += offset_in_remaining + separator.size();
    }
    // Python marks includes empy ending as well
    if (will_continue)
        parts.emplace_back(after_n(last_start));
    return std::make_shared<py_spans_t>(shared_from_this(), std::move(parts));
}

std::shared_ptr<py_subspan_t> py_span_t::sub(ssize_t start, ssize_t end) const {
    index_span_t index_span = slice(size(), start, end);
    return std::make_shared<py_subspan_t>(shared_from_this(), span_t {ptr + index_span.offset, index_span.length});
}

template <typename at>
void define_comparsion_ops(py::class_<at, std::shared_ptr<at>> &str_view_struct) {
    str_view_struct.def("__eq__", [](at const &self, py::str const &str) { return self == str; });
    str_view_struct.def("__ne__", [](at const &self, py::str const &str) { return self != str; });
    str_view_struct.def("__eq__", [](at const &self, at const &other) { return self == other; });
    str_view_struct.def("__ne__", [](at const &self, at const &other) { return self != other; });
    str_view_struct.def("__gt__", [](at const &self, py::str const &str) { return self > str; });
    str_view_struct.def("__lt__", [](at const &self, py::str const &str) { return self < str; });
    str_view_struct.def("__gt__", [](at const &self, at const &other) { return self > other; });
    str_view_struct.def("__lt__", [](at const &self, at const &other) { return self < other; });
}

template <typename at>
void define_slice_ops(py::class_<at, std::shared_ptr<at>> &str_view_struct) {

    str_view_struct.def( //
        "contains",
        &at::contains,
        py::arg("needle"),
        py::arg("start") = 0,
        py::arg("end") = ssize_max_k);
    str_view_struct.def( //
        "find",
        &at::find,
        py::arg("needle"),
        py::arg("start") = 0,
        py::arg("end") = ssize_max_k);
    str_view_struct.def( //
        "count",
        &at::count,
        py::arg("needle"),
        py::arg("start") = 0,
        py::arg("end") = ssize_max_k,
        py::arg("allowoverlap") = false);
    str_view_struct.def( //
        "splitlines",
        &at::splitlines,
        py::arg("keeplinebreaks") = false,
        py::arg("separator") = '\n',
        py::kw_only(),
        py::arg("maxsplit") = size_max_k);
    str_view_struct.def( //
        "split",
        &at::split,
        py::arg("separator") = " ",
        py::arg("maxsplit") = size_max_k,
        py::kw_only(),
        py::arg("keepseparator") = false);
    str_view_struct.def( //
        "sub",
        &at::sub,
        py::arg("start") = 0,
        py::arg("end") = 0);

    // Substring presence operator
    str_view_struct.def("__contains__",
                        [](at const &str, std::string_view needle) { return str.contains(needle, 0, ssize_max_k); });

    // Character access operators
    str_view_struct.def("__str__", &at::to_python);
    str_view_struct.def("__getitem__", &at::at, py::arg("index"));
    str_view_struct.def("__len__", &at::size);
    str_view_struct.def(
        "__iter__",
        [](at const &s) { return py::make_iterator(s.begin(), s.end()); },
        py::keep_alive<0, 1>());
}

PYBIND11_MODULE(stringzilla, m) {
    m.doc() = "Crunch 100+ GB Strings in Python with ease";

    auto py_span = py::class_<py_span_t, std::shared_ptr<py_span_t>>(m, "Span");
    define_comparsion_ops(py_span);
    define_slice_ops(py_span);

    auto py_subspan = py::class_<py_subspan_t, std::shared_ptr<py_subspan_t>>(m, "SubSpan");
    define_comparsion_ops(py_subspan);
    define_slice_ops(py_subspan);

    auto py_str = py::class_<py_str_t, std::shared_ptr<py_str_t>>(m, "Str");
    py_str.def(py::init([](std::string arg) { return std::make_shared<py_str_t>(std::move(arg)); }), py::arg("str"));
    py_str.def("__getitem__", [](py_str_t &s, py::slice slice) {
        ssize_t start, stop, step, length;
        if (!slice.compute(s.size(), &start, &stop, &step, &length))
            throw py::error_already_set();
        return s.sub(start, stop);
    });
    define_comparsion_ops(py_str);
    define_slice_ops(py_str);

    auto py_file = py::class_<py_file_t, std::shared_ptr<py_file_t>>(m, "File");
    py_file.def( //
        py::init([](std::string path) { return std::make_shared<py_file_t>(std::move(path)); }),
        py::arg("path"));
    define_slice_ops(py_file);
    py_file.def("open", &py_file_t::open, py::arg("path"));
    py_file.def("open", &py_file_t::reopen);
    py_file.def("close", &py_file_t::close);
    py_file.def("__getitem__", [](py_file_t &s, py::slice slice) {
        ssize_t start, stop, step, length;
        if (!slice.compute(s.size(), &start, &stop, &step, &length))
            throw py::error_already_set();
        return s.sub(start, stop);
    });

    auto py_slices = py::class_<py_spans_t, std::shared_ptr<py_spans_t>>(m, "Slices");
    py_slices.def(py::init([]() { return std::make_shared<py_spans_t>(); }));
    py_slices.def("__len__", &py_spans_t::size);
    py_slices.def("__getitem__", &py_spans_t::at, py::arg("index"));
    py_slices.def(
        "__iter__",
        [](py_spans_t const &s) { return py::make_iterator(s.begin(), s.end()); },
        py::keep_alive<0, 1>());
<<<<<<< HEAD
    py_slices.def("sort", &py_spans_t::sort);
=======
    py_slices.def("__getitem__", [](py_spans_t &s, py::slice slice) {
        ssize_t start, stop, step, length;
        if (!slice.compute(s.size(), &start, &stop, &step, &length))
            throw py::error_already_set();
        return s.sub(start, stop, step, length);
    });
    py_slices.def( //
        "sub",
        [](py_spans_t &s, ssize_t start, ssize_t stop, ssize_t step = 1) {
            auto index_span = slice(s.size(), start, stop);
            ssize_t length = stop = index_span.length;
            start = index_span.offset;
            return s.sub(start, stop, step, length);
        });
>>>>>>> 7e0f9008
}<|MERGE_RESOLUTION|>--- conflicted
+++ resolved
@@ -18,12 +18,9 @@
 
 #include <utility> // `std::exchange`
 #include <limits>  // `std::numeric_limits`
-<<<<<<< HEAD
 #include <numeric> // `std::iota`
-=======
 #include <cmath>   // `std::abs`
 #include <string_view>
->>>>>>> 7e0f9008
 
 #include <pybind11/pybind11.h>
 #include <pybind11/stl.h>
@@ -590,9 +587,7 @@
         "__iter__",
         [](py_spans_t const &s) { return py::make_iterator(s.begin(), s.end()); },
         py::keep_alive<0, 1>());
-<<<<<<< HEAD
     py_slices.def("sort", &py_spans_t::sort);
-=======
     py_slices.def("__getitem__", [](py_spans_t &s, py::slice slice) {
         ssize_t start, stop, step, length;
         if (!slice.compute(s.size(), &start, &stop, &step, &length))
@@ -607,5 +602,4 @@
             start = index_span.offset;
             return s.sub(start, stop, step, length);
         });
->>>>>>> 7e0f9008
 }