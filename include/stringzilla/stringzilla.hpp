--- conflicted
+++ resolved
@@ -75,11 +75,7 @@
     string_view_ needle_;
     std::size_t skip_after_match_ = 1;
 
-<<<<<<< HEAD
-    matcher_find(string_view_ needle, bool allow_overlaps = true) noexcept
-=======
     matcher_find(string_view_ needle = {}, bool allow_overlaps = true) noexcept
->>>>>>> 95c9fcf8
         : needle_(needle), skip_after_match_(allow_overlaps ? 1 : needle_.length()) {}
     size_type needle_length() const noexcept { return needle_.length(); }
     size_type skip_length() const noexcept { return skip_after_match_; }
@@ -97,11 +93,7 @@
     string_view_ needle_;
     std::size_t skip_after_match_ = 1;
 
-<<<<<<< HEAD
-    matcher_rfind(string_view_ needle, bool allow_overlaps = true) noexcept
-=======
     matcher_rfind(string_view_ needle = {}, bool allow_overlaps = true) noexcept
->>>>>>> 95c9fcf8
         : needle_(needle), skip_after_match_(allow_overlaps ? 1 : needle_.length()) {}
     size_type needle_length() const noexcept { return needle_.length(); }
     size_type skip_length() const noexcept { return skip_after_match_; }
@@ -225,12 +217,6 @@
         for (auto match : *this) { container.push_back(match); }
     }
 
-<<<<<<< HEAD
-    iterator end() const noexcept { return iterator(string_view(), matcher_); }
-    iterator::difference_type size() const noexcept { return std::distance(begin(), end()); }
-    bool empty() const noexcept { return begin() == end_sentinel; }
-    bool allow_overlaps() const noexcept { return matcher_.skip_length() < matcher_.needle_length(); }
-=======
     /**
      *  @brief  Copies the matches into a consumed container, returning it at the end.
      */
@@ -238,7 +224,6 @@
     container_ to() {
         return container_ {begin(), end()};
     }
->>>>>>> 95c9fcf8
 };
 
 /**
@@ -313,12 +298,6 @@
         for (auto match : *this) { container.push_back(match); }
     }
 
-<<<<<<< HEAD
-    iterator end() const noexcept { return iterator(string_view(), matcher_); }
-    iterator::difference_type size() const noexcept { return std::distance(begin(), end()); }
-    bool empty() const noexcept { return begin() == end_sentinel; }
-    bool allow_overlaps() const noexcept { return matcher_.skip_length() < matcher_.needle_length(); }
-=======
     /**
      *  @brief  Copies the matches into a consumed container, returning it at the end.
      */
@@ -326,20 +305,15 @@
     container_ to() {
         return container_ {begin(), end()};
     }
->>>>>>> 95c9fcf8
 };
 
 /**
  *  @brief  A range of string slices for different splits of the data.
  *          Compatible with C++23 ranges, C++11 string views, and of course, StringZilla.
  *
-<<<<<<< HEAD
- *  In some sense, represents the inverse operation to `range_matches`, as it reports
-=======
  *  In some sense, represents the inverse operation to `range_matches`, as it reports not the search matches
  *  but the data between them. Meaning that for `N` search matches, there will be `N+1` elements in the range.
  *  Unlike ::range_matches, this range can't be empty. It also can't report overlapping intervals.
->>>>>>> 95c9fcf8
  */
 template <typename string_view_, template <typename> typename matcher_template_>
 class range_splits {
@@ -348,21 +322,11 @@
 
     string_view haystack_;
     matcher matcher_;
-<<<<<<< HEAD
-    bool include_empty_ = true;
-    bool include_delimiter_ = false;
-=======
->>>>>>> 95c9fcf8
 
   public:
     range_splits(string_view haystack, matcher needle) : haystack_(haystack), matcher_(needle) {}
 
     class iterator {
-<<<<<<< HEAD
-        string_view remaining_;
-        matcher matcher_;
-        std::size_t next_offset_;
-=======
         matcher matcher_;
         string_view remaining_;
         std::size_t length_within_remaining_;
@@ -458,24 +422,11 @@
         string_view remaining_;
         std::size_t length_within_remaining_;
         bool reached_tail_;
->>>>>>> 95c9fcf8
 
       public:
         using iterator_category = std::forward_iterator_tag;
         using difference_type = std::ptrdiff_t;
         using value_type = string_view;
-<<<<<<< HEAD
-        using pointer = void;
-        using reference = void;
-
-        iterator(string_view haystack, matcher matcher) noexcept : remaining_(haystack), matcher_(matcher) {}
-        value_type operator*() const noexcept { return remaining_.substr(0, matcher_.needle_length()); }
-
-        iterator &operator++() noexcept {
-            remaining_.remove_prefix(matcher_.skip_length());
-            auto position = matcher_(remaining_);
-            remaining_ = position != string_view::npos ? remaining_.substr(position) : string_view();
-=======
         using pointer = string_view;   // Needed for compatibility with STL container constructors.
         using reference = string_view; // Needed for compatibility with STL container constructors.
 
@@ -502,7 +453,6 @@
             length_within_remaining_ = position != string_view::npos
                                            ? remaining_.size() - position - matcher_.needle_length()
                                            : remaining_.size();
->>>>>>> 95c9fcf8
             return *this;
         }
 
@@ -512,22 +462,6 @@
             return temp;
         }
 
-<<<<<<< HEAD
-        bool operator!=(iterator const &other) const noexcept { return remaining_.size() != other.remaining_.size(); }
-        bool operator==(iterator const &other) const noexcept { return remaining_.size() == other.remaining_.size(); }
-        bool operator!=(end_sentinel_t) const noexcept { return !remaining_.empty(); }
-        bool operator==(end_sentinel_t) const noexcept { return remaining_.empty(); }
-    };
-
-    iterator begin() const noexcept {
-        auto position = matcher_(haystack_);
-        return iterator(position != string_view::npos ? haystack_.substr(position) : string_view(), matcher_);
-    }
-
-    iterator end() const noexcept { return iterator(string_view(), matcher_); }
-    iterator::difference_type size() const noexcept { return std::distance(begin(), end()); }
-    bool empty() const noexcept { return begin() == end_sentinel; }
-=======
         bool operator!=(iterator const &other) const noexcept {
             return (remaining_.end() != other.remaining_.end()) || (reached_tail_ != other.reached_tail_);
         }
@@ -559,7 +493,6 @@
         for (auto match : *this) { container.push_back(match); }
         return std::move(container);
     }
->>>>>>> 95c9fcf8
 };
 
 template <typename string>
