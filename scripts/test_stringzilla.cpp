/**
 *  @brief   Extensive @b unit-testing suite for StringZilla, written in C++.
 *  @note    It mostly tests one target hardware platform at a time and should be compiled and run separately for each.
 *           To override the default hardware platform, overrides the @b `SZ_USE_*` flags at the top of this file.
 *
 *  @see     Stress-tests on real-world and synthetic data are integrated into the @b `scripts/bench*.cpp` benchmarks.
 *
 *  @file    test_stringzilla.cpp
 *  @author  Ash Vardanian
 */
#undef NDEBUG // ! Enable all assertions for testing

/**
 *  The Visual C++ run-time library detects incorrect iterator use,
 *  and asserts and displays a dialog box at run time on Windows.
 */
#if !defined(_ITERATOR_DEBUG_LEVEL) || _ITERATOR_DEBUG_LEVEL == 0
#define _ITERATOR_DEBUG_LEVEL 1
#endif

/**
 *  ! Overload the following with caution.
 *  ! Those parameters must never be explicitly set during releases,
 *  ! but they come handy during development, if you want to validate
 *  ! different ISA-specific implementations.

 #define SZ_USE_WESTMERE 0
 #define SZ_USE_HASWELL 0
 #define SZ_USE_GOLDMONT 0
 #define SZ_USE_SKYLAKE 0
 #define SZ_USE_ICE 0
 #define SZ_USE_NEON 0
 #define SZ_USE_SVE 0
 #define SZ_USE_SVE2 0
 #define SZ_USE_MISALIGNED_LOADS 0
 */
#if defined(SZ_DEBUG)
#undef SZ_DEBUG
#endif
#define SZ_DEBUG 1 // ! Enforce aggressive logging in this translation unit

/**
 *  Make sure to include the StringZilla headers before anything else,
 *  to intercept missing `#include` directives and other issues.
 */
#include <stringzilla/stringzilla.h>   // Primary C API
#include <stringzilla/stringzilla.hpp> // C++ string class replacement

#if defined(__SANITIZE_ADDRESS__)
#include <sanitizer/asan_interface.h> // We use ASAN API to poison memory addresses
#endif

#include <cassert>       // C-style assertions
#include <algorithm>     // `std::transform`
#include <cstdio>        // `std::printf`
#include <cstring>       // `std::memcpy`
#include <iterator>      // `std::distance`
#include <map>           // `std::map`
#include <memory>        // `std::allocator`
#include <numeric>       // `std::accumulate`
#include <random>        // `std::random_device`
#include <sstream>       // `std::ostringstream`
#include <unordered_map> // `std::unordered_map`
#include <unordered_set> // `std::unordered_set`
#include <set>           // `std::set`
#include <vector>        // `std::vector`

#include <string>      // Baseline
#include <string_view> // Baseline

#if !SZ_IS_CPP11_
#error "This test requires C++11 or later."
#endif

#include "test_stringzilla.hpp" // `global_random_generator`, `random_string`

namespace sz = ashvardanian::stringzilla;
using namespace sz::scripts;
using sz::literals::operator""_sv; // for `sz::string_view`
using sz::literals::operator""_bs; // for `sz::byteset`

#if SZ_IS_CPP17_
using namespace std::literals; // for ""sv
#endif

/**
 *  Instantiate all the templates to make the symbols visible and also check
 *  for weird compilation errors on uncommon paths.
 */
#if SZ_IS_CPP17_ && defined(__cpp_lib_string_view)
template class std::basic_string_view<char>;
#endif
template class sz::basic_string_slice<char>;
template class std::basic_string<char>;
template class sz::basic_string<char>;
template class sz::basic_byteset<char>;

template class std::vector<sz::string>;
template class std::map<sz::string, int>;
template class std::unordered_map<sz::string, int>;

template class std::vector<sz::string_view>;
template class std::map<sz::string_view, int>;
template class std::unordered_map<sz::string_view, int>;

/**
 *  @brief  Several string processing operations rely on computing integer logarithms.
 *          Failures in such operations will result in wrong `resize` outcomes and heap corruption.
 */
void test_arithmetical_utilities() {

    assert(sz_u64_clz(0x0000000000000001ull) == 63);
    assert(sz_u64_clz(0x0000000000000002ull) == 62);
    assert(sz_u64_clz(0x0000000000000003ull) == 62);
    assert(sz_u64_clz(0x0000000000000004ull) == 61);
    assert(sz_u64_clz(0x0000000000000007ull) == 61);
    assert(sz_u64_clz(0x8000000000000001ull) == 0);
    assert(sz_u64_clz(0xffffffffffffffffull) == 0);
    assert(sz_u64_clz(0x4000000000000000ull) == 1);

    assert(sz_size_log2i_nonzero(1) == 0);
    assert(sz_size_log2i_nonzero(2) == 1);
    assert(sz_size_log2i_nonzero(3) == 1);

    assert(sz_size_log2i_nonzero(4) == 2);
    assert(sz_size_log2i_nonzero(5) == 2);
    assert(sz_size_log2i_nonzero(7) == 2);

    assert(sz_size_log2i_nonzero(8) == 3);
    assert(sz_size_log2i_nonzero(9) == 3);

    assert(sz_size_bit_ceil(0) == 0);
    assert(sz_size_bit_ceil(1) == 1);

    assert(sz_size_bit_ceil(2) == 2);
    assert(sz_size_bit_ceil(3) == 4);
    assert(sz_size_bit_ceil(4) == 4);

    assert(sz_size_bit_ceil(77) == 128);
    assert(sz_size_bit_ceil(127) == 128);
    assert(sz_size_bit_ceil(128) == 128);

    assert(sz_size_bit_ceil(1000000ull) == (1ull << 20));
    assert(sz_size_bit_ceil(2000000ull) == (1ull << 21));
    assert(sz_size_bit_ceil(4000000ull) == (1ull << 22));
    assert(sz_size_bit_ceil(8000000ull) == (1ull << 23));

    assert(sz_size_bit_ceil(16000000ull) == (1ull << 24));
    assert(sz_size_bit_ceil(32000000ull) == (1ull << 25));
    assert(sz_size_bit_ceil(64000000ull) == (1ull << 26));

    assert(sz_size_bit_ceil(128000000ull) == (1ull << 27));
    assert(sz_size_bit_ceil(256000000ull) == (1ull << 28));
    assert(sz_size_bit_ceil(512000000ull) == (1ull << 29));

    assert(sz_size_bit_ceil(1000000000ull) == (1ull << 30));
    assert(sz_size_bit_ceil(2000000000ull) == (1ull << 31));

#if SZ_IS_64BIT_
    assert(sz_size_bit_ceil(4000000000ull) == (1ull << 32));
    assert(sz_size_bit_ceil(8000000000ull) == (1ull << 33));
    assert(sz_size_bit_ceil(16000000000ull) == (1ull << 34));

    assert(sz_size_bit_ceil((1ull << 62)) == (1ull << 62));
    assert(sz_size_bit_ceil((1ull << 62) + 1) == (1ull << 63));
    assert(sz_size_bit_ceil((1ull << 63)) == (1ull << 63));
#endif
}

/** @brief Validates `sz_sequence_t` and related construction utilities. */
void test_sequence_struct() {
    // Make sure the sequence helper functions work as expected
    // for both trivial c-style arrays and more complicated STL containers.
    {
        sz_sequence_t sequence;
        sz_cptr_t strings[] = {"banana", "apple", "cherry"};
        sz_sequence_from_null_terminated_strings(strings, 3, &sequence);
        assert(sequence.count == 3);
        assert("banana"_sv == sequence.get_start(sequence.handle, 0));
        assert("apple"_sv == sequence.get_start(sequence.handle, 1));
        assert("cherry"_sv == sequence.get_start(sequence.handle, 2));
    }
    // Do the same for STL:
    {
        using strings_vector_t = std::vector<std::string>;
        strings_vector_t strings = {"banana", "apple", "cherry"};
        sz_sequence_t sequence;
        sequence.handle = &strings;
        sequence.count = strings.size();
        sequence.get_start =
            reinterpret_cast<sz_sequence_member_start_t>(+[](void *handle, sz_size_t index) noexcept -> sz_cptr_t {
                auto const &strings = *static_cast<strings_vector_t *>(handle);
                return strings[index].c_str();
            });
        sequence.get_length =
            reinterpret_cast<sz_sequence_member_length_t>(+[](void *handle, sz_size_t index) noexcept -> sz_size_t {
                auto const &strings = *static_cast<strings_vector_t *>(handle);
                return strings[index].size();
            });

        assert(sequence.count == 3);
        assert("banana"_sv == sequence.get_start(sequence.handle, 0));
        assert("apple"_sv == sequence.get_start(sequence.handle, 1));
        assert("cherry"_sv == sequence.get_start(sequence.handle, 2));
    }
}

/** @brief Validates `sz_memory_allocator_t` and related construction utilities. */
void test_memory_allocator_struct() {
    // Our behavior for `malloc(0)` is to return a NULL pointer,
    // while the standard is implementation-defined.
    {
        sz_memory_allocator_t alloc;
        sz_memory_allocator_init_default(&alloc);
        assert(alloc.allocate(0, alloc.handle) == nullptr);
    }

    // Non-NULL allocation
    {
        sz_memory_allocator_t alloc;
        sz_memory_allocator_init_default(&alloc);
        void *byte = alloc.allocate(1, alloc.handle);
        assert(byte != nullptr);
        alloc.free(byte, 1, alloc.handle);
    }

    // Use a fixed buffer
    {
        char buffer[1024];
        sz_memory_allocator_t alloc;
        sz_memory_allocator_init_fixed(&alloc, buffer, sizeof(buffer));
        void *byte = alloc.allocate(1, alloc.handle);
        assert(byte != nullptr);
        alloc.free(byte, 1, alloc.handle);
    }
}

/** @brief Validates `sz_byteset_t` and related construction utilities. */
void test_byteset_struct() {
    sz_byteset_t s;
    sz_byteset_init(&s);
    assert(sz_byteset_contains(&s, 'a') == sz_false_k);
    sz_byteset_add(&s, 'a');
    assert(sz_byteset_contains(&s, 'a') == sz_true_k);
    sz_byteset_add(&s, 'z');
    assert(sz_byteset_contains(&s, 'z') == sz_true_k);
    sz_byteset_invert(&s);
    assert(sz_byteset_contains(&s, 'a') == sz_false_k);
    assert(sz_byteset_contains(&s, 'z') == sz_false_k);
    assert(sz_byteset_contains(&s, 'b') == sz_true_k);
    sz_byteset_init_ascii(&s);
    assert(sz_byteset_contains(&s, 'A') == sz_true_k);
}

/**
 *  @brief  Hashes a string and compares the output between a serial and hardware-specific SIMD backend.
 *
 *  The test covers increasingly long and complex strings, starting with "abcabc..." repetitions and
 *  progressing towards corner cases like empty strings, all-zero inputs, zero seeds, and so on.
 */
void test_hash_equivalence(                                               //
    sz_hash_t hash_base, sz_hash_state_init_t init_base,                  //
    sz_hash_state_update_t stream_base, sz_hash_state_digest_t fold_base, //
    sz_hash_t hash_simd, sz_hash_state_init_t init_simd,                  //
    sz_hash_state_update_t stream_simd, sz_hash_state_digest_t fold_simd) {

    auto test_on_seed = [&](std::string text, sz_u64_t seed) {
        // Compute the entire hash at once, expecting the same output
        sz_u64_t result_base = hash_base(text.data(), text.size(), seed);
        sz_u64_t result_simd = hash_simd(text.data(), text.size(), seed);
        assert(result_base == result_simd);

        // Compare incremental hashing across platforms
        sz_hash_state_t state_base, state_simd;
        init_base(&state_base, seed);
        init_simd(&state_simd, seed);
        assert(sz_hash_state_equal(&state_base, &state_base) == sz_true_k); // Self-equality
        assert(sz_hash_state_equal(&state_simd, &state_simd) == sz_true_k); // Self-equality
        assert(sz_hash_state_equal(&state_base, &state_simd) == sz_true_k); // Same across platforms

        // Let's also create an intentionally misaligned version of the state,
        // assuming some of the SIMD instructions may require alignment.
        sz_align_(64) char state_misaligned_buffer[sizeof(sz_hash_state_t) + 1];
        sz_hash_state_t &state_misaligned = *reinterpret_cast<sz_hash_state_t *>(state_misaligned_buffer + 1);
        init_simd(&state_misaligned, seed);
        assert(sz_hash_state_equal(&state_base, &state_misaligned) == sz_true_k); // Same across platforms

        // Try breaking those strings into arbitrary chunks, expecting the same output in the streaming mode.
        // The length of each chunk and the number of chunks will be determined with a coin toss.
        iterate_in_random_slices(text, [&](std::string slice) {
            stream_base(&state_base, slice.data(), slice.size());
            stream_simd(&state_simd, slice.data(), slice.size());
            assert(sz_hash_state_equal(&state_base, &state_simd) == sz_true_k); // Same across platforms

            stream_simd(&state_misaligned, slice.data(), slice.size());
            assert(sz_hash_state_equal(&state_base, &state_misaligned) == sz_true_k); // Same across platforms

            result_base = fold_base(&state_base);
            result_simd = fold_simd(&state_simd);
            assert(result_base == result_simd);
            sz_u64_t result_misaligned = fold_simd(&state_misaligned);
            assert(result_base == result_misaligned);
        });
    };

    // Let's try different-length strings repeating a "abc" pattern:
    std::vector<sz_u64_t> seeds = {
        0u, 42u,                              //
        std::numeric_limits<sz_u32_t>::max(), //
        std::numeric_limits<sz_u64_t>::max(), //
    };
    for (auto seed : seeds)
        for (std::size_t copies = 1; copies != 100; ++copies) //
            test_on_seed(repeat("abc", copies), seed);

    // Let's try truly random inputs of different lengths:
    for (std::size_t length = 0; length != 200; ++length) {
        std::string text(length, '\0');
        randomize_string(&text[0], length);
        for (auto seed : seeds) test_on_seed(text, seed);
    }
}

/**
 *  @brief  Tests Pseudo-Random Number Generators (PRNGs) ensuring that the same nonce
 *          produces exactly the same output across different SIMD implementations.
 */
void test_random_generator_equivalence(sz_fill_random_t generate_base, sz_fill_random_t generate_simd) {

    auto test_on_nonce = [&](std::size_t length, sz_u64_t nonce) {
        std::string text_base(length, '\0');
        std::string text_simd(length, '\0');
        generate_base(&text_base[0], static_cast<sz_size_t>(length), nonce);
        generate_simd(&text_simd[0], static_cast<sz_size_t>(length), nonce);
        assert(text_base == text_simd);
    };

    // Let's try different nonces:
    std::vector<sz_u64_t> nonces = {
        0u, 42u,                              //
        std::numeric_limits<sz_u32_t>::max(), //
        std::numeric_limits<sz_u64_t>::max(), //
    };
    std::vector<std::size_t> lengths = {1, 11, 23, 37, 40, 51, 64, 128, 1000};
    for (auto nonce : nonces)
        for (auto length : lengths) //
            test_on_nonce(length, nonce);
}

/**
 *  @brief  Tests SHA256 implementations, comparing serial and SIMD variants
 *          against known FIPS 180-4 test vectors.
 */
void test_sha256_equivalence(                                                                                     //
    sz_sha256_state_init_t init_base, sz_sha256_state_update_t update_base, sz_sha256_state_digest_t digest_base, //
    sz_sha256_state_init_t init_simd, sz_sha256_state_update_t update_simd, sz_sha256_state_digest_t digest_simd) {

    // Test random inputs of various lengths
    for (std::size_t length = 0; length <= 256; ++length) {
        std::string random_text(length, '\0');
        randomize_string(&random_text[0], length);

        sz_sha256_state_t state_base, state_simd;
        sz_u8_t digest_base_result[32], digest_simd_result[32];

        // One-shot hashing
        init_base(&state_base);
        init_simd(&state_simd);
        update_base(&state_base, random_text.data(), length);
        update_simd(&state_simd, random_text.data(), length);
        digest_base(&state_base, digest_base_result);
        digest_simd(&state_simd, digest_simd_result);
        assert(std::memcmp(digest_base_result, digest_simd_result, 32) == 0);

        // Incremental hashing with random chunks
        init_base(&state_base);
        init_simd(&state_simd);
        iterate_in_random_slices(random_text, [&](std::string slice) {
            update_base(&state_base, slice.data(), slice.size());
            update_simd(&state_simd, slice.data(), slice.size());
        });
        digest_base(&state_base, digest_base_result);
        digest_simd(&state_simd, digest_simd_result);
        assert(std::memcmp(digest_base_result, digest_simd_result, 32) == 0);
    }
}

void test_equivalence() {

    // Ensure the seed affects hash results
    assert(sz_hash_serial("abc", 3, 100) != sz_hash_serial("abc", 3, 200));
    assert(sz_hash_serial("abcdefgh", 8, 0) != sz_hash_serial("abcdefgh", 8, 7));

#if SZ_USE_WESTMERE
    test_hash_equivalence(                                        //
        sz_hash_serial, sz_hash_state_init_serial,                //
        sz_hash_state_update_serial, sz_hash_state_digest_serial, //
        sz_hash_westmere, sz_hash_state_init_westmere,            //
        sz_hash_state_update_westmere, sz_hash_state_digest_westmere);
    test_random_generator_equivalence(sz_fill_random_serial, sz_fill_random_westmere);
#endif
#if SZ_USE_SKYLAKE
    test_hash_equivalence(                                        //
        sz_hash_serial, sz_hash_state_init_serial,                //
        sz_hash_state_update_serial, sz_hash_state_digest_serial, //
        sz_hash_skylake, sz_hash_state_init_skylake,              //
        sz_hash_state_update_skylake, sz_hash_state_digest_skylake);
    test_random_generator_equivalence(sz_fill_random_serial, sz_fill_random_skylake);
#endif
#if SZ_USE_ICE
    test_hash_equivalence(                                        //
        sz_hash_serial, sz_hash_state_init_serial,                //
        sz_hash_state_update_serial, sz_hash_state_digest_serial, //
        sz_hash_ice, sz_hash_state_init_ice,                      //
        sz_hash_state_update_ice, sz_hash_state_digest_ice);
    test_random_generator_equivalence(sz_fill_random_serial, sz_fill_random_ice);
#endif
#if SZ_USE_NEON_AES
    test_hash_equivalence(                                        //
        sz_hash_serial, sz_hash_state_init_serial,                //
        sz_hash_state_update_serial, sz_hash_state_digest_serial, //
        sz_hash_neon, sz_hash_state_init_neon,                    //
        sz_hash_state_update_neon, sz_hash_state_digest_neon);
    test_random_generator_equivalence(sz_fill_random_serial, sz_fill_random_neon);
#endif
#if SZ_USE_SVE2_AES
    test_hash_equivalence(                                        //
        sz_hash_serial, sz_hash_state_init_serial,                //
        sz_hash_state_update_serial, sz_hash_state_digest_serial, //
        sz_hash_sve2, sz_hash_state_init_sve2,                    //
        sz_hash_state_update_sve2, sz_hash_state_digest_sve2);
    test_random_generator_equivalence(sz_fill_random_serial, sz_fill_random_sve2);
#endif

    // Test SHA256 implementations
<<<<<<< HEAD
#if SZ_USE_ICE
    test_sha256_equivalence(                                                                   //
        sz_sha256_state_init_serial, sz_sha256_state_update_serial, sz_sha256_state_digest_serial, //
        sz_sha256_state_init_ice, sz_sha256_state_update_ice, sz_sha256_state_digest_ice           //
    );
#endif
#if SZ_USE_GOLDMONT
    test_sha256_equivalence(                                                                           //
        sz_sha256_state_init_serial, sz_sha256_state_update_serial, sz_sha256_state_digest_serial,     //
        sz_sha256_state_init_goldmont, sz_sha256_state_update_goldmont, sz_sha256_state_digest_goldmont //
    );
#endif
#if SZ_USE_NEON_AES
=======
#if SZ_USE_NEON_SHA
>>>>>>> fcb68a4c
    test_sha256_equivalence(                                                                       //
        sz_sha256_state_init_serial, sz_sha256_state_update_serial, sz_sha256_state_digest_serial, //
        sz_sha256_state_init_neon, sz_sha256_state_update_neon, sz_sha256_state_digest_neon        //
    );
#endif
};

/**
 *  @brief  Tests various ASCII-based methods (e.g., `is_alpha`, `is_digit`)
 *          provided by `sz::string` and `sz::string_view`.
 */
template <typename string_type>
void test_ascii_utilities() {

    using str = string_type;

    assert("aaa"_bs.size() == 1ull);
    assert("\0\0"_bs.size() == 1ull);
    assert("abc"_bs.size() == 3ull);
    assert("a\0bc"_bs.size() == 4ull);

    assert(!"abc"_bs.contains('\0'));
    assert(str("bca").contains_only("abc"_bs));

    assert(!str("").is_alpha());
    assert(str("abcdefghijklmnopqrstuvwxyzABCDEFGHIJKLMNOPQRSTUVWXYZ").is_alpha());
    assert(!str("abc9").is_alpha());

    assert(!str("").is_alnum());
    assert(str("abcdefghijklmnopqrstuvwxyzABCDEFGHIJKLMNOPQRSTUVWXYZ0123456789").is_alnum());
    assert(!str("abc!").is_alnum());

    assert(str("").is_ascii());
    assert(str("\x00x7F").is_ascii());
    assert(!str("abc123🔥").is_ascii());

    assert(!str("").is_digit());
    assert(str("0123456789").is_digit());
    assert(!str("012a").is_digit());

    assert(!str("").is_lower());
    assert(str("abcdefghijklmnopqrstuvwxyz").is_lower());
    assert(!str("abcA").is_lower());
    assert(!str("abc\n").is_lower());

    assert(!str("").is_space());
    assert(str(" \t\n\r\f\v").is_space());
    assert(!str(" \t\r\na").is_space());

    assert(!str("").is_upper());
    assert(str("ABCDEFGHIJKLMNOPQRSTUVWXYZ").is_upper());
    assert(!str("ABCa").is_upper());

    assert(str("").is_printable());
    assert(str("0123456789abcdefghijklmnopqrstuvwxyzABCDEFGHIJKLMNOPQRSTUVWXYZ!@#$%^&*()_+").is_printable());
    assert(!str("012🔥").is_printable());

    assert(str("").contains_only("abc"_bs));
    assert(str("abc").contains_only("abc"_bs));
    assert(!str("abcd").contains_only("abc"_bs));
}

inline void expect_equality(char const *a, char const *b, std::size_t size) {
    if (std::memcmp(a, b, size) == 0) return;
    std::size_t mismatch_position = 0;
    for (; mismatch_position < size; ++mismatch_position)
        if (a[mismatch_position] != b[mismatch_position]) break;
    std::fprintf(stderr, "Mismatch at position %zu: %c != %c\n", mismatch_position, a[mismatch_position],
                 b[mismatch_position]);
    assert(false);
}

/**
 *  @brief  Validates that `sz::memcpy`, `sz::memset`, and `sz::memmove` work similar to their `std::` counterparts.
 *
 *  Uses a large heap-allocated buffer to ensure that operations optimized for @b larger-than-L2-cache memory
 *  regions are tested. Uses a combination of deterministic and random tests with uniform and exponential distributions.
 */
void test_memory_utilities( //
    std::size_t experiments = 1024ull * 1024ull, std::size_t max_l2_size = 1024ull * 1024ull) {

    // We will be mirroring the operations on both standard and StringZilla strings.
    std::string text_stl(max_l2_size, '-');
    std::string text_sz(max_l2_size, '-');
    expect_equality(text_stl.data(), text_sz.data(), max_l2_size);

    // The traditional `memset` and `memcpy` functions are undefined for zero-length buffers and NULL pointers
    // for older C standards.  However, with the N3322 proposal for C2y, that issue has been resolved.
    // https://developers.redhat.com/articles/2024/12/11/making-memcpynull-null-0-well-defined
    //
    // Let's make sure, that our versions don't trigger any undefined behavior.
    sz::memset(NULL, 0, 0);
    sz::memcpy(NULL, NULL, 0);
    sz::memmove(NULL, NULL, 0);

    // First start with simple deterministic tests.
    // Let's use `memset` to fill the strings with a pattern like "122333444455555...00000000000011111111111..."
    std::size_t count_groups = 0;
    for (std::size_t offset = 0, fill_length = 1; offset < max_l2_size;
         offset += fill_length, ++fill_length, ++count_groups) {
        char fill_value = '0' + fill_length % 10;
        fill_length = offset + fill_length > max_l2_size ? max_l2_size - offset : fill_length;
        std::memset((void *)(text_stl.data() + offset), fill_value, fill_length);
        sz::memset((void *)(text_sz.data() + offset), fill_value, fill_length);
        expect_equality(text_stl.data(), text_sz.data(), max_l2_size);
    }

    // Let's copy those chunks to an empty buffer one by one, validating the overall equivalency after every copy.
    std::string copy_stl(max_l2_size, '-');
    std::string copy_sz(max_l2_size, '-');
    for (std::size_t offset = 0, fill_length = 1; offset < max_l2_size; offset += fill_length, ++fill_length) {
        fill_length = offset + fill_length > max_l2_size ? max_l2_size - offset : fill_length;
        std::memcpy((void *)(copy_stl.data() + offset), (void *)(text_stl.data() + offset), fill_length);
        sz::memcpy((void *)(copy_sz.data() + offset), (void *)(text_sz.data() + offset), fill_length);
        expect_equality(copy_stl.data(), copy_sz.data(), max_l2_size);
    }
    expect_equality(text_stl.data(), copy_stl.data(), max_l2_size);
    expect_equality(text_sz.data(), copy_sz.data(), max_l2_size);

    // Let's simulate a realistic `memmove` workloads, compacting parts of this buffer, removing all odd values,
    // so the buffer will look like "224444666666..."
    for (std::size_t offset = 0, fill_length = 1; offset < max_l2_size; offset += fill_length, ++fill_length) {
        if (fill_length % 2 == 0) continue;             // Skip even chunks
        if (offset + fill_length >= max_l2_size) break; // This is the last & there are no more even chunks to shift

        // Make sure we don't overflow the buffer
        std::size_t next_offset = offset + fill_length;
        std::size_t next_fill_length = fill_length + 1;
        next_fill_length = next_offset + next_fill_length > max_l2_size ? max_l2_size - next_offset : next_fill_length;

        std::memmove((void *)(text_stl.data() + offset), (void *)(text_stl.data() + next_offset), next_fill_length);
        sz::memmove((void *)(text_sz.data() + offset), (void *)(text_sz.data() + next_offset), next_fill_length);
        expect_equality(text_stl.data(), text_sz.data(), max_l2_size);
    }

    // Now the opposite workload, expanding the buffer, inserting a dash "-" before every group of equal characters.
    // We will need to navigate right-to left to avoid overwriting the groups.
    std::size_t dashed_capacity = copy_stl.size() + count_groups;
    std::size_t dashed_length = 0;
    copy_stl.resize(dashed_capacity);
    copy_sz.resize(dashed_capacity);
    for (std::size_t reverse_offset = 0; reverse_offset < max_l2_size;) {

        // Walk backwards to find the length of the current group
        std::size_t offset = max_l2_size - reverse_offset - 1;
        std::size_t fill_length = 1;
        while (offset > 0 && copy_stl[offset - 1] == copy_stl[offset]) --offset, ++fill_length;

        std::size_t new_offset = dashed_capacity - dashed_length - fill_length;
        std::memmove((void *)(copy_stl.data() + new_offset), (void *)(copy_stl.data() + offset), fill_length);
        sz::memmove((void *)(copy_sz.data() + new_offset), (void *)(copy_sz.data() + offset), fill_length);
        expect_equality(copy_stl.data(), copy_sz.data(), max_l2_size);

        // Put the delimiter
        copy_stl[new_offset] = '-';
        copy_sz[new_offset] = '-';
        dashed_length += fill_length + 1;
        reverse_offset += fill_length;
    }

    sz_unused_(experiments);

#if 0 // TODO:

    // We are going to randomly select the "source" and "target" slices of the strings.
    // For `memcpy` and `memset` the offsets should have uniform distribution,
    // while the length should decay with an exponential distribution.
    // For `memmove` the offset should be uniform, but the "shift" and "length" should
    // be exponential. The exponential distributions should be functions of the cache line width.
    // https://en.cppreference.com/w/cpp/numeric/random/exponential_distribution
    std::string dataset(max_l2_size, '-');
    auto &gen = global_random_generator();
    uniform_u8_distribution_t alphabet_distribution('a', 'z');
    std::uniform_int_distribution<std::size_t> length_distribution(1, max_l2_size);
    std::exponential_distribution<double> shift_distribution(1.0 / SZ_CACHE_LINE_WIDTH);

    // Move the contents of both strings around, validating overall
    // equivalency after every random iteration.
    for (std::size_t experiment = 0; experiment < experiments; experiment++) {
        std::generate(dataset, dataset + size, [&]() { return alphabet_distribution(gen); });
    }
#endif
}

/**
 *  @brief  Tests memory utilities on large buffers (>1MB) that trigger special code paths
 *          in AVX2/AVX512 implementations. This specifically tests the bidirectional
 *          traversal optimization used for huge buffers.
 */
static void test_large_memory_utilities() {
    // Test sizes that trigger the "huge buffer" path (> 1MB)
    std::vector<std::size_t> test_sizes = {
        1024ull * 1024ull + 1,       // Just over 1MB
        1024ull * 10ull * 103ull,    // From GitHub issue #228: 1,055,360 bytes
        2ull * 1024ull * 1024ull,    // 2MB
        3ull * 1024ull * 1024ull + 7 // 3MB + 7 (unaligned size)
    };

    for (std::size_t size : test_sizes) {
        // Test memcpy with aligned buffers
        {
            std::vector<char> src(size);
            std::vector<char> dst_std(size);
            std::vector<char> dst_sz(size);

            // Fill source with pattern to detect copying errors
            for (std::size_t i = 0; i < size; i++) { src[i] = static_cast<char>('A' + (i % 26)); }

            std::memcpy(dst_std.data(), src.data(), size);
            sz::memcpy(dst_sz.data(), src.data(), size);

            expect_equality(dst_std.data(), dst_sz.data(), size);
        }

        // Test memcpy with unaligned buffers
        {
            std::vector<char> src_buf(size + 64);
            std::vector<char> dst_std_buf(size + 64);
            std::vector<char> dst_sz_buf(size + 64);

            // Use unaligned pointers
            char *src = src_buf.data() + 7;
            char *dst_std = dst_std_buf.data() + 11;
            char *dst_sz = dst_sz_buf.data() + 11;

            for (std::size_t i = 0; i < size; i++) { src[i] = static_cast<char>('a' + (i % 26)); }

            std::memcpy(dst_std, src, size);
            sz::memcpy(dst_sz, src, size);

            expect_equality(dst_std, dst_sz, size);
        }

        // Test memset
        {
            std::vector<char> buf_std(size);
            std::vector<char> buf_sz(size);

            std::memset(buf_std.data(), 'Z', size);
            sz::memset(buf_sz.data(), 'Z', size);

            expect_equality(buf_std.data(), buf_sz.data(), size);
        }

        // Test memmove with overlapping regions
        {
            std::vector<char> buf_std(size);
            std::vector<char> buf_sz(size);

            // Initialize both buffers identically
            for (std::size_t i = 0; i < size; i++) { buf_std[i] = buf_sz[i] = static_cast<char>('0' + (i % 10)); }

            // Move overlapping region forward
            std::size_t overlap_size = size / 2;
            std::memmove(buf_std.data() + 100, buf_std.data(), overlap_size);
            sz::memmove(buf_sz.data() + 100, buf_sz.data(), overlap_size);

            expect_equality(buf_std.data(), buf_sz.data(), size);
        }
    }
}

#define assert_scoped(init, operation, condition) \
    do {                                          \
        init;                                     \
        operation;                                \
        assert(condition);                        \
    } while (0)

#define assert_throws(expression, exception_type) \
    do {                                          \
        bool threw = false;                       \
        try {                                     \
            sz_unused_(expression);               \
        }                                         \
        catch (exception_type const &) {          \
            threw = true;                         \
        }                                         \
        assert(threw);                            \
    } while (0)

/**
 *  @brief  Invokes different C++ member methods of immutable strings to cover all STL APIs.
 *          This test guarantees API @b compatibility with STL `std::basic_string` template.
 */
template <typename string_type>
void test_stl_compatibility_for_reads() {

    using str = string_type;

    // Constructors.
    assert(str().empty());             // Test default constructor
    assert(str().size() == 0);         // Test default constructor
    assert(str("").empty());           // Test default constructor
    assert(str("").size() == 0);       // Test default constructor
    assert(str("hello").size() == 5);  // Test constructor with c-string
    assert(str("hello", 4) == "hell"); // Construct from substring

    // Element access.
    assert(str("rest")[0] == 'r');
    assert(str("rest").at(1) == 'e');
    assert(*str("rest").data() == 'r');
    assert(str("front").front() == 'f');
    assert(str("back").back() == 'k');

    // Iterators.
    assert(*str("begin").begin() == 'b' && *str("cbegin").cbegin() == 'c');
    assert(*str("rbegin").rbegin() == 'n' && *str("crbegin").crbegin() == 'n');
    assert(str("size").size() == 4 && str("length").length() == 6);

    // Slices... out-of-bounds exceptions are asymmetric!
    // Moreover, `std::string` has no `remove_prefix` and `remove_suffix` methods.
    // assert_scoped(str s = "hello", s.remove_prefix(1), s == "ello");
    // assert_scoped(str s = "hello", s.remove_suffix(1), s == "hell");
    assert(str("hello world").substr(0, 5) == "hello");
    assert(str("hello world").substr(6, 5) == "world");
    assert(str("hello world").substr(6) == "world");
    assert(str("hello world").substr(6, 100) == "world"); // 106 is beyond the length of the string, but its OK
    assert_throws(str("hello world").substr(100), std::out_of_range);   // 100 is beyond the length of the string
    assert_throws(str("hello world").substr(20, 5), std::out_of_range); // 20 is beyond the length of the string
#if defined(__GNUC__) && !defined(__NVCC__) // -1 casts to unsigned without warnings on GCC, but not NVCC
    assert_throws(str("hello world").substr(-1, 5), std::out_of_range);
    assert(str("hello world").substr(0, -1) == "hello world");
#endif

    // Character search in normal and reverse directions.
    assert(str("hello").find('e') == 1);
    assert(str("hello").find('e', 1) == 1);
    assert(str("hello").find('e', 2) == str::npos);
    assert(str("hello").rfind('l') == 3);
    assert(str("hello").rfind('l', 2) == 2);
    assert(str("hello").rfind('l', 1) == str::npos);

    // Substring search in normal and reverse directions.
    assert(str("hello").find("ell") == 1);
    assert(str("hello").find("ell", 1) == 1);
    assert(str("hello").find("ell", 2) == str::npos);
    assert(str("hello").find("el", 1) == 1);
    assert(str("hello").find("ell", 1, 2) == 1);
    assert(str("hello").rfind("l") == 3);
    assert(str("hello").rfind("l", 2) == 2);
    assert(str("hello").rfind("l", 1) == str::npos);

    // The second argument is the last possible value of the returned offset.
    assert(str("hello").rfind("el", 1) == 1);
    assert(str("hello").rfind("ell", 1) == 1);
    assert(str("hello").rfind("ello", 1) == 1);
    assert(str("hello").rfind("ell", 1, 2) == 1);

    // More complex queries.
    assert(str("abbabbaaaaaa").find("aa") == 6);
    assert(str("abbabbaaaaaa").find("ba") == 2);
    assert(str("abbabbaaaaaa").find("bb") == 1);
    assert(str("abbabbaaaaaa").find("bab") == 2);
    assert(str("abbabbaaaaaa").find("babb") == 2);
    assert(str("abbabbaaaaaa").find("babba") == 2);
    assert(str("abcdabcd").substr(2, 4).find("abc") == str::npos);
    assert(str("hello, world!").substr(0, 11).find("world") == str::npos);
    assert(str("axabbcxcaaabbccc").find("aaabbccc") == 8);
    assert(str("abcdabcdabc________").find("abcd") == 0);
    assert(str("________abcdabcdabc").find("abcd") == 8);

    // Cover every SWAR case for unique string sequences.
    auto lowercase_alphabet = str("abcdefghijklmnopqrstuvwxyz");
    for (std::size_t one_byte_offset = 0; one_byte_offset + 1 <= lowercase_alphabet.size(); ++one_byte_offset)
        assert(lowercase_alphabet.find(lowercase_alphabet.substr(one_byte_offset, 1)) == one_byte_offset);
    for (std::size_t two_byte_offset = 0; two_byte_offset + 2 <= lowercase_alphabet.size(); ++two_byte_offset)
        assert(lowercase_alphabet.find(lowercase_alphabet.substr(two_byte_offset, 2)) == two_byte_offset);
    for (std::size_t four_byte_offset = 0; four_byte_offset + 4 <= lowercase_alphabet.size(); ++four_byte_offset)
        assert(lowercase_alphabet.find(lowercase_alphabet.substr(four_byte_offset, 4)) == four_byte_offset);
    for (std::size_t three_byte_offset = 0; three_byte_offset + 3 <= lowercase_alphabet.size(); ++three_byte_offset)
        assert(lowercase_alphabet.find(lowercase_alphabet.substr(three_byte_offset, 3)) == three_byte_offset);
    for (std::size_t five_byte_offset = 0; five_byte_offset + 5 <= lowercase_alphabet.size(); ++five_byte_offset)
        assert(lowercase_alphabet.find(lowercase_alphabet.substr(five_byte_offset, 5)) == five_byte_offset);

    // Simple repeating patterns - with one "almost match" before an actual match in each direction.
    assert(str("_ab_abc_").find("abc") == 4);
    assert(str("_abc_ab_").rfind("abc") == 1);
    assert(str("_abc_abcd_").find("abcd") == 5);
    assert(str("_abcd_abc_").rfind("abcd") == 1);
    assert(str("_abcd_abcde_").find("abcde") == 6);
    assert(str("_abcde_abcd_").rfind("abcde") == 1);
    assert(str("_abcde_abcdef_").find("abcdef") == 7);
    assert(str("_abcdef_abcde_").rfind("abcdef") == 1);
    assert(str("_abcdef_abcdefg_").find("abcdefg") == 8);
    assert(str("_abcdefg_abcdef_").rfind("abcdefg") == 1);

    // ! `rfind` and `find_last_of` are not consistent in meaning of their arguments.
    assert(str("hello").find_first_of("le") == 1);
    assert(str("hello").find_first_of("le", 1) == 1);
    assert(str("hello").find_last_of("le") == 3);
    assert(str("hello").find_last_of("le", 2) == 2);
    assert(str("hello").find_first_not_of("hel") == 4);
    assert(str("hello").find_first_not_of("hel", 1) == 4);
    assert(str("hello").find_last_not_of("hel") == 4);
    assert(str("hello").find_last_not_of("hel", 4) == 4);

    // Try longer strings to enforce SIMD.
    assert(str("abcdefghijklmnopqrstuvwxyzABCDEFGHIJKLMNOPQRSTUVWXYZ0123456789+-").find('x') == 23);  // first byte
    assert(str("abcdefghijklmnopqrstuvwxyzABCDEFGHIJKLMNOPQRSTUVWXYZ0123456789+-").find('X') == 49);  // first byte
    assert(str("abcdefghijklmnopqrstuvwxyzABCDEFGHIJKLMNOPQRSTUVWXYZ0123456789+-").rfind('x') == 23); // last byte
    assert(str("abcdefghijklmnopqrstuvwxyzABCDEFGHIJKLMNOPQRSTUVWXYZ0123456789+-").rfind('X') == 49); // last byte

    assert(str("abcdefghijklmnopqrstuvwxyzABCDEFGHIJKLMNOPQRSTUVWXYZ0123456789+-").find("xy") == 23);  // first match
    assert(str("abcdefghijklmnopqrstuvwxyzABCDEFGHIJKLMNOPQRSTUVWXYZ0123456789+-").find("XY") == 49);  // first match
    assert(str("abcdefghijklmnopqrstuvwxyzABCDEFGHIJKLMNOPQRSTUVWXYZ0123456789+-").find("yz") == 24);  // first match
    assert(str("abcdefghijklmnopqrstuvwxyzABCDEFGHIJKLMNOPQRSTUVWXYZ0123456789+-").find("YZ") == 50);  // first match
    assert(str("abcdefghijklmnopqrstuvwxyzABCDEFGHIJKLMNOPQRSTUVWXYZ0123456789+-").rfind("xy") == 23); // last match
    assert(str("abcdefghijklmnopqrstuvwxyzABCDEFGHIJKLMNOPQRSTUVWXYZ0123456789+-").rfind("XY") == 49); // last match

    assert(str("abcdefghijklmnopqrstuvwxyzABCDEFGHIJKLMNOPQRSTUVWXYZ0123456789+-").find("xyz") == 23);  // first match
    assert(str("abcdefghijklmnopqrstuvwxyzABCDEFGHIJKLMNOPQRSTUVWXYZ0123456789+-").find("XYZ") == 49);  // first match
    assert(str("abcdefghijklmnopqrstuvwxyzABCDEFGHIJKLMNOPQRSTUVWXYZ0123456789+-").rfind("xyz") == 23); // last match
    assert(str("abcdefghijklmnopqrstuvwxyzABCDEFGHIJKLMNOPQRSTUVWXYZ0123456789+-").rfind("XYZ") == 49); // last match

    assert(str("abcdefghijklmnopqrstuvwxyzABCDEFGHIJKLMNOPQRSTUVWXYZ0123456789+-").find("xyzA") == 23);  // first match
    assert(str("abcdefghijklmnopqrstuvwxyzABCDEFGHIJKLMNOPQRSTUVWXYZ0123456789+-").find("XYZ0") == 49);  // first match
    assert(str("abcdefghijklmnopqrstuvwxyzABCDEFGHIJKLMNOPQRSTUVWXYZ0123456789+-").rfind("xyzA") == 23); // last match
    assert(str("abcdefghijklmnopqrstuvwxyzABCDEFGHIJKLMNOPQRSTUVWXYZ0123456789+-").rfind("XYZ0") == 49); // last match

    assert(str("abcdefghijklmnopqrstuvwxyzABCDEFGHIJKLMNOPQRSTUVWXYZ0123456789+-").find_first_of("xyz") == 23); // sets
    assert(str("abcdefghijklmnopqrstuvwxyzABCDEFGHIJKLMNOPQRSTUVWXYZ0123456789+-").find_first_of("XYZ") == 49); // sets
    assert(str("abcdefghijklmnopqrstuvwxyzABCDEFGHIJKLMNOPQRSTUVWXYZ0123456789+-").find_last_of("xyz") == 25);  // sets
    assert(str("abcdefghijklmnopqrstuvwxyzABCDEFGHIJKLMNOPQRSTUVWXYZ0123456789+-").find_last_of("XYZ") == 51);  // sets

    // clang-format off
    // Using single-byte non-ASCII values, e.g., À (0xC0), Æ (0xC6)
    assert(str("abcdefgh" "\x01" "\xC6" "ijklmnopqrstuvwxyzABCDEFGHIJKLMNOPQRSTUVWXYZ" "\xC0" "\xFA" "0123456789+-", 68).find_first_of("\xC6\xC7") == 9);  // sets
    assert(str("abcdefgh" "\x01" "\xC6" "ijklmnopqrstuvwxyzABCDEFGHIJKLMNOPQRSTUVWXYZ" "\xC0" "\xFA" "0123456789+-", 68).find_first_of("\xC0\xC1") == 54); // sets
    assert(str("abcdefgh" "\x01" "\xC6" "ijklmnopqrstuvwxyzABCDEFGHIJKLMNOPQRSTUVWXYZ" "\xC0" "\xFA" "0123456789+-", 68).find_last_of("\xC6\xC7") == 9);   // sets
    assert(str("abcdefgh" "\x01" "\xC6" "ijklmnopqrstuvwxyzABCDEFGHIJKLMNOPQRSTUVWXYZ" "\xC0" "\xFA" "0123456789+-", 68).find_last_of("\xC0\xC1") == 54);  // sets
    // clang-format on

    // Boundary conditions.
    assert(str("hello").find_first_of("ox", 4) == 4);
    assert(str("hello").find_first_of("ox", 5) == str::npos);
    assert(str("hello").find_last_of("ox", 4) == 4);
    assert(str("hello").find_last_of("ox", 5) == 4);
    assert(str("hello").find_first_of("hx", 0) == 0);
    assert(str("hello").find_last_of("hx", 0) == 0);

    // More complex relative patterns
    assert(str("0123456789012345678901234567890123456789012345678901234567890123") <=
           str("0123456789012345678901234567890123456789012345678901234567890123"));
    assert(str("0123456789012345678901234567890123456789012345678901234567890123") <=
           str("0223456789012345678901234567890123456789012345678901234567890123"));
    assert(str("0123456789012345678901234567890123456789012345678901234567890123") <=
           str("0213456789012345678901234567890123456789012345678901234567890123"));
    assert(str("12341234") <= str("12341234"));
    assert(str("12341234") > str("12241224"));
    assert(str("12341234") < str("13241324"));
    assert(str("0123456789012345678901234567890123456789012345678901234567890123") ==
           str("0123456789012345678901234567890123456789012345678901234567890123"));
    assert(str("0123456789012345678901234567890123456789012345678901234567890123") !=
           str("0223456789012345678901234567890123456789012345678901234567890123"));

    // Comparisons.
    assert(str("a") != str("b"));
    assert(str("a") < str("b"));
    assert(str("a") <= str("b"));
    assert(str("b") > str("a"));
    assert(str("b") >= str("a"));
    assert(str("a") < str("aa"));

#if SZ_IS_CPP20_ && defined(__cpp_lib_three_way_comparison)
    // Spaceship operator instead of conventional comparions.
    assert((str("a") <=> str("b")) == std::strong_ordering::less);
    assert((str("b") <=> str("a")) == std::strong_ordering::greater);
    assert((str("b") <=> str("b")) == std::strong_ordering::equal);
    assert((str("a") <=> str("aa")) == std::strong_ordering::less);
#endif

    // Compare with another `str`.
    assert(str("test").compare(str("test")) == 0);   // Equal strings
    assert(str("apple").compare(str("banana")) < 0); // "apple" is less than "banana"
    assert(str("banana").compare(str("apple")) > 0); // "banana" is greater than "apple"

    // Compare with a C-string.
    assert(str("test").compare("test") == 0); // Equal to C-string "test"
    assert(str("alpha").compare("beta") < 0); // "alpha" is less than C-string "beta"
    assert(str("beta").compare("alpha") > 0); // "beta" is greater than C-string "alpha"

    // Compare substring with another `str`.
    assert(str("hello world").compare(0, 5, str("hello")) == 0); // Substring "hello" is equal to "hello"
    assert(str("hello world").compare(6, 5, str("earth")) > 0);  // Substring "world" is greater than "earth"
    assert(str("hello world").compare(6, 5, str("worlds")) < 0); // Substring "world" is less than "worlds"
    assert_throws(str("hello world").compare(20, 5, str("worlds")), std::out_of_range);

    // Compare substring with another `str`'s substring.
    assert(str("hello world").compare(0, 5, str("say hello"), 4, 5) == 0);      // Substring "hello" in both strings
    assert(str("hello world").compare(6, 5, str("world peace"), 0, 5) == 0);    // Substring "world" in both strings
    assert(str("hello world").compare(6, 5, str("a better world"), 9, 5) == 0); // Both substrings are "world"

    // Out of bounds cases for both compared strings.
    assert_throws(str("hello world").compare(20, 5, str("a better world"), 9, 5), std::out_of_range);
    assert_throws(str("hello world").compare(6, 5, str("a better world"), 90, 5), std::out_of_range);

    // Compare substring with a C-string.
    assert(str("hello world").compare(0, 5, "hello") == 0); // Substring "hello" is equal to C-string "hello"
    assert(str("hello world").compare(6, 5, "earth") > 0);  // Substring "world" is greater than C-string "earth"
    assert(str("hello world").compare(6, 5, "worlds") < 0); // Substring "world" is greater than C-string "worlds"

    // Compare substring with a C-string's prefix.
    assert(str("hello world").compare(0, 5, "hello Ash", 5) == 0); // Substring "hello" in both strings
    assert(str("hello world").compare(6, 5, "worlds", 5) == 0);    // Substring "world" in both strings
    assert(str("hello world").compare(6, 5, "worlds", 6) < 0);     // Substring "world" is less than "worlds"

#if SZ_IS_CPP20_ && defined(__cpp_lib_starts_ends_with)
    // Prefix and suffix checks against strings.
    assert(str("https://cppreference.com").starts_with(str("http")) == true);
    assert(str("https://cppreference.com").starts_with(str("ftp")) == false);
    assert(str("https://cppreference.com").ends_with(str("com")) == true);
    assert(str("https://cppreference.com").ends_with(str("org")) == false);

    // Prefix and suffix checks against characters.
    assert(str("C++20").starts_with('C') == true);
    assert(str("C++20").starts_with('J') == false);
    assert(str("C++20").ends_with('0') == true);
    assert(str("C++20").ends_with('3') == false);

    // Prefix and suffix checks against C-style strings.
    assert(str("string_view").starts_with("string") == true);
    assert(str("string_view").starts_with("String") == false);
    assert(str("string_view").ends_with("view") == true);
    assert(str("string_view").ends_with("View") == false);
#endif

#if SZ_IS_CPP23_ && defined(__cpp_lib_string_contains)
    // Checking basic substring presence.
    assert(str("hello").contains(str("ell")) == true);
    assert(str("hello").contains(str("oll")) == false);
    assert(str("hello").contains('l') == true);
    assert(str("hello").contains('x') == false);
    assert(str("hello").contains("lo") == true);
    assert(str("hello").contains("lx") == false);
#endif

    // Exporting the contents of the string using the `str::copy` method.
    assert_scoped(char buf[5 + 1] = {0}, str("hello").copy(buf, 5), std::strcmp(buf, "hello") == 0);
    assert_scoped(char buf[4 + 1] = {0}, str("hello").copy(buf, 4, 1), std::strcmp(buf, "ello") == 0);
    assert_throws(str("hello").copy((char *)"", 1, 100), std::out_of_range);

    // Swaps.
    for (str const first : {"", "hello", "hellohellohellohellohellohellohellohellohellohellohellohello"}) {
        for (str const second : {"", "world", "worldworldworldworldworldworldworldworldworldworldworldworld"}) {
            str first_copy = first;
            str second_copy = second;
            first_copy.swap(second_copy);
            assert(first_copy == second && second_copy == first);
            first_copy.swap(first_copy); // Swapping with itself.
            assert(first_copy == second);
        }
    }

    // Make sure the standard hash and function-objects instantiate just fine.
    assert(std::hash<str> {}("hello") != 0);
    assert_scoped(std::ostringstream os, os << str("hello"), os.str() == "hello");

#if SZ_IS_CPP14_
    // Comparison function objects are a C++14 feature.
    assert(std::equal_to<str> {}("hello", "world") == false);
    assert(std::less<str> {}("hello", "world") == true);
#endif
}

/**
 *  @brief  Invokes different C++ member methods of the memory-owning string class to make sure they all pass
 *          compilation. This test guarantees API compatibility with STL `std::basic_string` template.
 */
template <typename string_type>
void test_stl_compatibility_for_updates() {

    using str = string_type;

    // Constructors.
    assert(str().empty());                             // Test default constructor
    assert(str().size() == 0);                         // Test default constructor
    assert(str("").empty());                           // Test default constructor
    assert(str("").size() == 0);                       // Test default constructor
    assert(str("hello").size() == 5);                  // Test constructor with c-string
    assert(str("hello", 4) == "hell");                 // Construct from substring
    assert(str(5, 'a') == "aaaaa");                    // Construct with count and character
    assert(str({'h', 'e', 'l', 'l', 'o'}) == "hello"); // Construct from initializer list
    assert(str(str("hello"), 2) == "llo");             // Construct from another string suffix
    assert(str(str("hello"), 2, 2) == "ll");           // Construct from another string range

    // Corner case constructors and search behaviors for long strings
    assert(str(258, '0').find(str(256, '1')) == str::npos);

    // Assignments.
    assert_scoped(str s = "obsolete", s = "hello", s == "hello");
    assert_scoped(str s = "obsolete", s.assign("hello"), s == "hello");
    assert_scoped(str s = "obsolete", s.assign("hello", 4), s == "hell");
    assert_scoped(str s = "obsolete", s.assign(5, 'a'), s == "aaaaa");
    assert_scoped(str s = "obsolete", s.assign(32, 'a'), s == "aaaaaaaaaaaaaaaaaaaaaaaaaaaaaaaa");
    assert_scoped(str s = "obsolete", s.assign({'h', 'e', 'l', 'l', 'o'}), s == "hello");
    assert_scoped(str s = "obsolete", s.assign(str("hello")), s == "hello");
    assert_scoped(str s = "obsolete", s.assign(str("hello"), 2), s == "llo");
    assert_scoped(str s = "obsolete", s.assign(str("hello"), 2, 2), s == "ll");
    assert_scoped(str s = "obsolete", s.assign(str("hello"), 2, 2), s == "ll");
    assert_scoped(str s = "obsolete", s.assign(s), s == "obsolete");                  // Self-assignment
    assert_scoped(str s = "obsolete", s.assign(s.begin(), s.end()), s == "obsolete"); // Self-assignment
    assert_scoped(str s = "obsolete", s.assign(s, 4), s == "lete");                   // Partial self-assignment
    assert_scoped(str s = "obsolete", s.assign(s, 4, 3), s == "let");                 // Partial self-assignment

    // Self-assignment is a special case of assignment.
    assert_scoped(str s = "obsolete", s = s, s == "obsolete");
    assert_scoped(str s = "obsolete", s.assign(s), s == "obsolete");
    assert_scoped(str s = "obsolete", s.assign(s.data(), 2), s == "ob");
    assert_scoped(str s = "obsolete", s.assign(s.data(), s.size()), s == "obsolete");

    // Allocations, capacity and memory management.
    assert_scoped(str s, s.reserve(10), s.capacity() >= 10);
    assert_scoped(str s, s.resize(10), s.size() == 10);
    assert_scoped(str s, s.resize(10, 'a'), s.size() == 10 && s == "aaaaaaaaaa");
    assert(str().max_size() > 0);
    assert(str().get_allocator() == std::allocator<char>());
    assert(std::strcmp(str("c_str").c_str(), "c_str") == 0);

#if SZ_IS_CPP23_ && defined(__cpp_lib_string_resize_and_overwrite)
    // Test C++23 resize and overwrite functionality
    assert_scoped(str s("hello"),
                  s.resize_and_overwrite(10,
                                         [](char *p, std::size_t count) noexcept {
                                             std::memset(p, 'X', count);
                                             return count;
                                         }),
                  s.size() == 10 && s == "XXXXXXXXXX");

    assert_scoped(str s("test"),
                  s.resize_and_overwrite(8,
                                         [](char *p, std::size_t) noexcept {
                                             std::strcpy(p, "ABCDE");
                                             return 5;
                                         }),
                  s.size() == 5 && s == "ABCDE");

    assert_scoped(str s("orig"),
                  s.try_resize_and_overwrite(6,
                                             [](char *p, std::size_t count) noexcept {
                                                 std::strcpy(p, "works!");
                                                 return count;
                                             }),
                  s.size() == 6 && s == "works!");
#endif

    // On 32-bit systems the base capacity can be larger than our `z::string::min_capacity`.
    // It's true for MSVC: https://github.com/ashvardanian/StringZilla/issues/168
    if (SZ_IS_64BIT_) assert_scoped(str s = "hello", s.shrink_to_fit(), s.capacity() <= sz::string::min_capacity);

    // Concatenation.
    // Following are missing in strings, but are present in vectors.
    // assert_scoped(str s = "!?", s.push_front('a'), s == "a!?");
    // assert_scoped(str s = "!?", s.pop_front(), s == "?");
    assert(str().append("test") == "test");
    assert(str("test") + "ing" == "testing");
    assert(str("test") + str("ing") == "testing");
    assert(str("test") + str("ing") + str("123") == "testing123");
    assert_scoped(str s = "!?", s.push_back('a'), s == "!?a");
    assert_scoped(str s = "!?", s.pop_back(), s == "!");

    // Incremental construction.
    assert(str("__").insert(1, "test") == "_test_");
    assert(str("__").insert(1, "test", 2) == "_te_");
    assert(str("__").insert(1, 5, 'a') == "_aaaaa_");
    assert(str("__").insert(1, str("test")) == "_test_");
    assert(str("__").insert(1, str("test"), 2) == "_st_");
    assert(str("__").insert(1, str("test"), 2, 1) == "_s_");

    // Inserting at a given iterator position yields back an iterator.
    assert_scoped(str s = "__", s.insert(s.begin() + 1, 5, 'a'), s == "_aaaaa_");
    assert_scoped(str s = "__", s.insert(s.begin() + 1, {'a', 'b', 'c'}), s == "_abc_");
    assert_scoped(str s = "__", (void)0, s.insert(s.begin() + 1, 5, 'a') == (s.begin() + 1));
    assert_scoped(str s = "__", (void)0, s.insert(s.begin() + 1, {'a', 'b', 'c'}) == (s.begin() + 1));

    // Handle exceptions.
    // The `length_error` might be difficult to catch due to a large `max_size()`.
    // assert_throws(large_string.insert(large_string.size() - 1, large_number_of_chars, 'a'), std::length_error);
    assert_throws(str("hello").insert(6, "world"), std::out_of_range);         // `index > size()` case from STL
    assert_throws(str("hello").insert(5, str("world"), 6), std::out_of_range); // `s_index > str.size()` case from STL

    // Erasure.
    assert(str("").erase(0, 3) == "");
    assert(str("test").erase(1, 2) == "tt");
    assert(str("test").erase(1) == "t");
    assert_scoped(str s = "test", s.erase(s.begin() + 1), s == "tst");
    assert_scoped(str s = "test", s.erase(s.begin() + 1, s.begin() + 2), s == "tst");
    assert_scoped(str s = "test", s.erase(s.begin() + 1, s.begin() + 3), s == "tt");
    assert_scoped(str s = "test", (void)0, s.erase(s.begin() + 1) == (s.begin() + 1));
    assert_scoped(str s = "test", (void)0, s.erase(s.begin() + 1, s.begin() + 2) == (s.begin() + 1));
    assert_scoped(str s = "test", (void)0, s.erase(s.begin() + 1, s.begin() + 3) == (s.begin() + 1));

    // Substitutions.
    assert(str("hello").replace(1, 2, "123") == "h123lo");
    assert(str("hello").replace(1, 2, str("123"), 1) == "h23lo");
    assert(str("hello").replace(1, 2, "123", 1) == "h1lo");
    assert(str("hello").replace(1, 2, "123", 1, 1) == "h2lo");
    assert(str("hello").replace(1, 2, str("123"), 1, 1) == "h2lo");
    assert(str("hello").replace(1, 2, 3, 'a') == "haaalo");

    // Substitutions with iterators.
    assert_scoped(str s = "hello", s.replace(s.begin() + 1, s.begin() + 3, 3, 'a'), s == "haaalo");
    assert_scoped(str s = "hello", s.replace(s.begin() + 1, s.begin() + 3, {'a', 'b'}), s == "hablo");

    // Some nice "tweetable" examples :)
    assert(str("Loose").replace(2, 2, str("vath"), 1) == "Loathe");
    assert(str("Loose").replace(2, 2, "vath", 1) == "Love");

    // Insertion is a special case of replacement.
    // Appending and assigning are special cases of insertion.
    // Still, we test them separately to make sure they are not broken.
    assert(str("hello").append("123") == "hello123");
    assert(str("hello").append(str("123")) == "hello123");
    assert(str("hello").append(str("123"), 1) == "hello23");
    assert(str("hello").append(str("123"), 1, 1) == "hello2");
    assert(str("hello").append({'1', '2'}) == "hello12");
    assert(str("hello").append(2, '!') == "hello!!");
    assert_scoped(str s = "123", (void)0, str("hello").append(s.begin(), s.end()) == "hello123");
}

/**
 *  @brief  Constructs StringZilla classes from STL and vice-versa to ensure that the conversions are working.
 */
void test_stl_conversions() {
    // From a mutable STL string to StringZilla and vice-versa.
    {
        std::string stl {"hello"};
        sz::string sz = stl;
        sz::string_view szv = stl;
        sz::string_span szs = stl;
        stl = sz;
        stl = szv;
        stl = szs;
    }
    // From an immutable STL string to StringZilla.
    {
        std::string const stl {"hello"};
        sz::string sz = stl;
        sz::string_view szv = stl;
        sz_unused_(sz);
        sz_unused_(szv);
    }
#if SZ_IS_CPP17_ && defined(__cpp_lib_string_view)
    // From STL `string_view` to StringZilla and vice-versa.
    {
        std::string_view stl {"hello"};
        sz::string sz = stl;
        sz::string_view szv = stl;
        stl = sz;
        stl = szv;
    }
#endif
}

/**
 *  @brief The sum of an arithmetic progression.
 *  @see https://en.wikipedia.org/wiki/Arithmetic_progression
 */
inline std::size_t arithmetic_sum(std::size_t first, std::size_t last, std::size_t step = 1) {
    std::size_t n = (last >= first) ? ((last - first) / step + 1) : 0;
    // Return 0 if there are no terms
    if (n == 0) return 0;
    // Compute the sum using the arithmetic sequence formula
    std::size_t sum = n / 2 * (2 * first + (n - 1) * step);
    // If n is odd, handle the remaining term separately to avoid overflow
    if (n % 2 == 1) sum += (2 * first + (n - 1) * step) / 2;
    return sum;
}

/**
 *  @brief  Invokes different C++ member methods of immutable strings to cover
 *          extensions beyond the STL API.
 */
template <typename string_type>
void test_non_stl_extensions_for_reads() {
    using str = string_type;

    // Signed offset lookups and slices.
    assert(str("hello").sat(0) == 'h');
    assert(str("hello").sat(-1) == 'o');
    assert(str("rest").sat(1) == 'e');
    assert(str("rest").sat(-1) == 't');
    assert(str("rest").sat(-4) == 'r');

    assert(str("front").front() == 'f');
    assert(str("front").front(1) == "f");
    assert(str("front").front(2) == "fr");
    assert(str("front").front(2) == "fr");
    assert(str("front").front(-2) == "fro");
    assert(str("front").front(0) == "");
    assert(str("front").front(5) == "front");
    assert(str("front").front(-5) == "");

    assert(str("back").back() == 'k');
    assert(str("back").back(1) == "ack");
    assert(str("back").back(2) == "ck");
    assert(str("back").back(-1) == "k");
    assert(str("back").back(-2) == "ck");
    assert(str("back").back(-4) == "back");
    assert(str("back").back(4) == "");

    assert(str("hello").sub(1) == "ello");
    assert(str("hello").sub(-1) == "o");
    assert(str("hello").sub(1, 2) == "e");
    assert(str("hello").sub(1, 100) == "ello");
    assert(str("hello").sub(100, 100) == "");
    assert(str("hello").sub(-2, -1) == "l");
    assert(str("hello").sub(-2, -2) == "");
    assert(str("hello").sub(100, -100) == "");

    // Passing initializer lists to `operator[]`.
    // Put extra braces to correctly estimate the number of macro arguments :)
    assert((str("hello")[{1, 2}] == "e"));
    assert((str("hello")[{1, 100}] == "ello"));
    assert((str("hello")[{100, 100}] == ""));
    assert((str("hello")[{100, -100}] == ""));
    assert((str("hello")[{-100, -100}] == ""));

    // Checksums
    auto accumulate_bytes = [](str const &s) -> std::size_t {
        return std::accumulate(s.begin(), s.end(), (std::size_t)0,
                               [](std::size_t sum, char c) { return sum + static_cast<unsigned char>(c); });
    };
    assert(str("a").bytesum() == (std::size_t)'a');
    assert(str("0").bytesum() == (std::size_t)'0');
    assert(str("0123456789").bytesum() == arithmetic_sum('0', '9'));
    assert(str("abcdefghijklmnopqrstuvwxyz").bytesum() == arithmetic_sum('a', 'z'));
    assert(str("abcdefghijklmnopqrstuvwxyzabcdefghijklmnopqrstuvwxyzabcdefghijklmnopqrstuvwxyz").bytesum() ==
           arithmetic_sum('a', 'z') * 3);
    assert_scoped(
        str s =
            "近来，加文出席微博之夜时对着镜头频繁摆出假笑表情、一度累瘫睡倒在沙发上的照片被广泛转发，引发对他失去童年、"
            "被过度消费的担忧。八岁的加文，已当网红近六年了，可以说，自懂事以来，他没有过过一天没有名气的日子。",
        (void)0, s.bytesum() == accumulate_bytes(s));
}

void test_non_stl_extensions_for_updates() {
    using str = sz::string;

    // Try methods.
    assert(str("obsolete").try_assign("hello"));
    assert(str().try_reserve(10));
    assert(str().try_resize(10));
    assert(str("__").try_insert(1, "test"));
    assert(str("test").try_erase(1, 2));
    assert(str("test").try_clear());
    assert(str("test").try_replace(1, 2, "aaaa"));
    assert(str("test").try_push_back('a'));
    assert(str("test").try_shrink_to_fit());

    // Self-referencing methods.
    assert_scoped(str s = "test", s.try_assign(s.view()), s == "test");
    assert_scoped(str s = "test", s.try_assign(s.view().sub(1, 2)), s == "e");
    assert_scoped(str s = "test", s.try_append(s.view().sub(1, 2)), s == "teste");

    // Try methods going beyond and beneath capacity threshold.
    assert_scoped(str s = "0123456789012345678901234567890123456789012345678901234567890123", // 64 symbols at start
                  s.try_append(s) && s.try_append(s) && s.try_append(s) && s.try_append(s) && s.try_clear() &&
                      s.try_shrink_to_fit(),
                  s.capacity() < sz::string::min_capacity);

    // Same length replacements.
    assert_scoped(str s = "hello", s.replace_all("xx", "xx"), s == "hello");
    assert_scoped(str s = "hello", s.replace_all("l", "1"), s == "he11o");
    assert_scoped(str s = "hello", s.replace_all("he", "al"), s == "alllo");
    assert_scoped(str s = "hello", s.replace_all("x"_bs, "!"), s == "hello");
    assert_scoped(str s = "hello", s.replace_all("o"_bs, "!"), s == "hell!");
    assert_scoped(str s = "hello", s.replace_all("ho"_bs, "!"), s == "!ell!");

    // Shorter replacements.
    assert_scoped(str s = "hello", s.replace_all("xx", "x"), s == "hello");
    assert_scoped(str s = "hello", s.replace_all("l", ""), s == "heo");
    assert_scoped(str s = "hello", s.replace_all("h", ""), s == "ello");
    assert_scoped(str s = "hello", s.replace_all("o", ""), s == "hell");
    assert_scoped(str s = "hello", s.replace_all("llo", "!"), s == "he!");
    assert_scoped(str s = "hello", s.replace_all("x"_bs, ""), s == "hello");
    assert_scoped(str s = "hello", s.replace_all("lo"_bs, ""), s == "he");

    // Longer replacements.
    assert_scoped(str s = "hello", s.replace_all("xx", "xxx"), s == "hello");
    assert_scoped(str s = "hello", s.replace_all("l", "ll"), s == "hellllo");
    assert_scoped(str s = "hello", s.replace_all("h", "hh"), s == "hhello");
    assert_scoped(str s = "hello", s.replace_all("o", "oo"), s == "helloo");
    assert_scoped(str s = "hello", s.replace_all("llo", "llo!"), s == "hello!");
    assert_scoped(str s = "hello", s.replace_all("x"_bs, "xx"), s == "hello");
    assert_scoped(str s = "hello", s.replace_all("lo"_bs, "lo"), s == "helololo");

    // Directly mapping bytes using a Look-Up Table.
    sz::look_up_table invert_case = sz::look_up_table::identity();
    for (char c = 'a'; c <= 'z'; c++) invert_case[c] = c - 'a' + 'A';
    for (char c = 'A'; c <= 'Z'; c++) invert_case[c] = c - 'A' + 'a';
    assert_scoped(str s = "hello", s.lookup(invert_case), s == "HELLO");
    assert_scoped(str s = "HeLLo", s.lookup(invert_case), s == "hEllO");
    assert_scoped(str s = "H-lL0", s.lookup(invert_case), s == "h-Ll0");

    // Concatenation.
    assert(str(str("a") | str("b")) == "ab");
    assert(str(str("a") | str("b") | str("ab")) == "abab");

    assert(str(sz::concatenate("a"_sv, "b"_sv)) == "ab");
    assert(str(sz::concatenate("a"_sv, "b"_sv, "c"_sv)) == "abc");

    // Randomization.
    assert(str::random(0).empty());
    assert(str::random(4).size() == 4);
    assert(str::random(4, 42).size() == 4);
}

/**
 *  @brief  Tests copy constructor and copy-assignment constructor of `sz::string`.
 */
void test_constructors() {
    std::string alphabet {sz::ascii_printables(), sizeof(sz::ascii_printables())};
    std::vector<sz::string> strings;
    for (std::size_t alphabet_slice = 0; alphabet_slice != alphabet.size(); ++alphabet_slice)
        strings.push_back(alphabet.substr(0, alphabet_slice));
    std::vector<sz::string> copies {strings};
    assert(copies.size() == strings.size());
    for (size_t i = 0; i < copies.size(); ++i) {
        assert(copies[i].size() == strings[i].size());
        assert(copies[i] == strings[i]);
        for (size_t j = 0; j < strings[i].size(); j++) { assert(copies[i][j] == strings[i][j]); }
    }
    std::vector<sz::string> assignments = strings;
    for (size_t i = 0; i < assignments.size(); ++i) {
        assert(assignments[i].size() == strings[i].size());
        assert(assignments[i] == strings[i]);
        for (size_t j = 0; j < strings[i].size(); j++) { assert(assignments[i][j] == strings[i][j]); }
    }
    assert(std::equal(strings.begin(), strings.end(), copies.begin()));
    assert(std::equal(strings.begin(), strings.end(), assignments.begin()));
}

/**
 *  @brief  Helper structure that counts the number of allocations and deallocations.
 */
struct accounting_allocator : public std::allocator<char> {
    inline static bool &verbose_ref() {
        static bool global_value = false;
        return global_value;
    }
    inline static std::size_t &counter_ref() {
        static std::size_t global_value = 0ul;
        return global_value;
    }

    template <typename... args_types_>
    static void print_if_verbose(char const *fmt, args_types_... args) {
        if (!verbose_ref()) return;
        std::printf(fmt, args...);
    }

    char *allocate(std::size_t n) {
        counter_ref() += n;
        print_if_verbose("alloc %zd -> %zd\n", n, counter_ref());
        return std::allocator<char>::allocate(n);
    }

    void deallocate(char *val, std::size_t n) {
        assert(n <= counter_ref());
        counter_ref() -= n;
        print_if_verbose("dealloc: %zd -> %zd\n", n, counter_ref());
        std::allocator<char>::deallocate(val, n);
    }

    template <typename callback_type>
    static std::size_t account_block(callback_type callback) {
        auto before = accounting_allocator::counter_ref();
        print_if_verbose("starting block: %zd\n", before);
        callback();
        auto after = accounting_allocator::counter_ref();
        print_if_verbose("ending block: %zd\n", after);
        return after - before;
    }
};

template <typename callback_type>
void assert_balanced_memory(callback_type callback) {
    auto bytes = accounting_allocator::account_block(callback);
    assert(bytes == 0);
}

/**
 *  @brief  Checks for memory leaks in the string class using the `accounting_allocator`.
 */
void test_memory_stability_for_length(std::size_t len = 1ull << 10) {
    std::size_t iterations = 4;

    assert(accounting_allocator::counter_ref() == 0);
    using string = sz::basic_string<char, accounting_allocator>;
    string base;

    for (std::size_t i = 0; i < len; ++i) base.push_back('c');
    assert(base.length() == len);

    // Do copies leak?
    assert_balanced_memory([&]() {
        for (std::size_t i = 0; i < iterations; ++i) {
            string copy(base);
            assert(copy.length() == len);
            assert(copy == base);
        }
    });

    // How about assignments?
    assert_balanced_memory([&]() {
        for (std::size_t i = 0; i < iterations; ++i) {
            string copy;
            copy = base;
            assert(copy.length() == len);
            assert(copy == base);
        }
    });

    // How about the move constructor?
    assert_balanced_memory([&]() {
        for (std::size_t i = 0; i < iterations; ++i) {
            string unique_item(base);
            assert(unique_item.length() == len);
            assert(unique_item == base);
            string copy(std::move(unique_item));
            assert(copy.length() == len);
            assert(copy == base);
        }
    });

    // And the move assignment operator with an empty target payload?
    assert_balanced_memory([&]() {
        for (std::size_t i = 0; i < iterations; ++i) {
            string unique_item(base);
            string copy;
            copy = std::move(unique_item);
            assert(copy.length() == len);
            assert(copy == base);
        }
    });

    // And move assignment where the target had a payload?
    assert_balanced_memory([&]() {
        for (std::size_t i = 0; i < iterations; ++i) {
            string unique_item(base);
            string copy;
            for (std::size_t j = 0; j < 317; j++) copy.push_back('q');
            copy = std::move(unique_item);
            assert(copy.length() == len);
            assert(copy == base);
        }
    });

    // Now let's clear the base and check that we're back to zero
    base = string();
    assert(accounting_allocator::counter_ref() == 0);
}

/**
 *  @brief  Tests the correctness of the string class update methods, such as `push_back` and `erase`.
 */
void test_updates(std::size_t repetitions = 1024) {
    // Compare STL and StringZilla strings append functionality.
    char const alphabet_chars[] = "abcdefghijklmnopqrstuvwxyz";
    for (std::size_t repetition = 0; repetition != repetitions; ++repetition) {
        std::string stl_string;
        sz::string sz_string;
        for (std::size_t length = 1; length != 200; ++length) {
            char c = alphabet_chars[std::rand() % 26];
            stl_string.push_back(c);
            sz_string.push_back(c);
            assert(sz::string_view(stl_string) == sz::string_view(sz_string));
        }

        // Compare STL and StringZilla strings erase functionality.
        while (stl_string.length()) {
            std::size_t offset_to_erase = std::rand() % stl_string.length();
            std::size_t chars_to_erase = std::rand() % (stl_string.length() - offset_to_erase) + 1;
            stl_string.erase(offset_to_erase, chars_to_erase);
            sz_string.erase(offset_to_erase, chars_to_erase);
            assert(sz::string_view(stl_string) == sz::string_view(sz_string));
        }
    }
}

/**
 *  @brief  Tests the correctness of the string class comparison methods, such as `compare` and `operator==`.
 */
void test_comparisons() {
    // Comparing relative order of the strings
    assert("a"_sv.compare("a") == 0);
    assert("a"_sv.compare("ab") == -1);
    assert("ab"_sv.compare("a") == 1);
    assert("a"_sv.compare("a\0"_sv) == -1);
    assert("a\0"_sv.compare("a") == 1);
    assert("a\0"_sv.compare("a\0"_sv) == 0);
    assert("a"_sv == "a"_sv);
    assert("a"_sv != "a\0"_sv);
    assert("a\0"_sv == "a\0"_sv);
}

/**
 *  @brief  Tests the correctness of the string class search methods, such as `find` and `find_first_of`.
 *          This covers haystacks and needles of different lengths, as well as character-sets.
 */
void test_search() {

    // Searching for a set of characters
    assert(sz::string_view("a").find_first_of("az") == 0);
    assert(sz::string_view("a").find_last_of("az") == 0);
    assert(sz::string_view("a").find_first_of("xz") == sz::string_view::npos);
    assert(sz::string_view("a").find_last_of("xz") == sz::string_view::npos);

    assert(sz::string_view("a").find_first_not_of("xz") == 0);
    assert(sz::string_view("a").find_last_not_of("xz") == 0);
    assert(sz::string_view("a").find_first_not_of("az") == sz::string_view::npos);
    assert(sz::string_view("a").find_last_not_of("az") == sz::string_view::npos);

    assert(sz::string_view("aXbYaXbY").find_first_of("XY") == 1);
    assert(sz::string_view("axbYaxbY").find_first_of("Y") == 3);
    assert(sz::string_view("YbXaYbXa").find_last_of("XY") == 6);
    assert(sz::string_view("YbxaYbxa").find_last_of("Y") == 4);
    assert(sz::string_view(sz::base64(), sizeof(sz::base64())).find_first_of("_") == sz::string_view::npos);
    assert(sz::string_view(sz::base64(), sizeof(sz::base64())).find_first_of("+") == 62);
    assert(sz::string_view(sz::ascii_printables(), sizeof(sz::ascii_printables())).find_first_of("~") !=
           sz::string_view::npos);

    assert("aabaa"_sv.remove_prefix("a") == "abaa");
    assert("aabaa"_sv.remove_suffix("a") == "aaba");
    assert("aabaa"_sv.lstrip("a"_bs) == "baa");
    assert("aabaa"_sv.rstrip("a"_bs) == "aab");
    assert("aabaa"_sv.strip("a"_bs) == "b");

    // Check more advanced composite operations
    assert("abbccc"_sv.partition('b').before.size() == 1);
    assert("abbccc"_sv.partition("bb").before.size() == 1);
    assert("abbccc"_sv.partition("bb").match.size() == 2);
    assert("abbccc"_sv.partition("bb").after.size() == 3);
    assert("abbccc"_sv.partition("bb").before == "a");
    assert("abbccc"_sv.partition("bb").match == "bb");
    assert("abbccc"_sv.partition("bb").after == "ccc");
    assert("abb ccc"_sv.partition(sz::whitespaces_set()).after == "ccc");

    // Check ranges of search matches
    assert("hello"_sv.find_all("l").size() == 2);
    assert("hello"_sv.rfind_all("l").size() == 2);

    assert(""_sv.find_all(".", sz::include_overlaps_type {}).size() == 0);
    assert(""_sv.find_all(".", sz::exclude_overlaps_type {}).size() == 0);
    assert("."_sv.find_all(".", sz::include_overlaps_type {}).size() == 1);
    assert("."_sv.find_all(".", sz::exclude_overlaps_type {}).size() == 1);
    assert(".."_sv.find_all(".", sz::include_overlaps_type {}).size() == 2);
    assert(".."_sv.find_all(".", sz::exclude_overlaps_type {}).size() == 2);
    assert(""_sv.rfind_all(".", sz::include_overlaps_type {}).size() == 0);
    assert(""_sv.rfind_all(".", sz::exclude_overlaps_type {}).size() == 0);
    assert("."_sv.rfind_all(".", sz::include_overlaps_type {}).size() == 1);
    assert("."_sv.rfind_all(".", sz::exclude_overlaps_type {}).size() == 1);
    assert(".."_sv.rfind_all(".", sz::include_overlaps_type {}).size() == 2);
    assert(".."_sv.rfind_all(".", sz::exclude_overlaps_type {}).size() == 2);

    assert("a.b.c.d"_sv.find_all(".").size() == 3);
    assert("a.,b.,c.,d"_sv.find_all(".,").size() == 3);
    assert("a.,b.,c.,d"_sv.rfind_all(".,").size() == 3);
    assert("a.b,c.d"_sv.find_all(".,"_bs).size() == 3);
    assert("a...b...c"_sv.rfind_all("..").size() == 4);
    assert("a...b...c"_sv.rfind_all("..", sz::include_overlaps_type {}).size() == 4);
    assert("a...b...c"_sv.rfind_all("..", sz::exclude_overlaps_type {}).size() == 2);

    auto finds = "a.b.c"_sv.find_all("abcd"_bs).template to<std::vector<std::string>>();
    assert(finds.size() == 3);
    assert(finds[0] == "a");

    auto rfinds = "a.b.c"_sv.rfind_all("abcd"_bs).template to<std::vector<std::string>>();
    assert(rfinds.size() == 3);
    assert(rfinds[0] == "c");

    {
        auto splits = ".a..c."_sv.split("."_bs).template to<std::vector<std::string>>();
        assert(splits.size() == 5);
        assert(splits[0] == "");
        assert(splits[1] == "a");
        assert(splits[4] == "");
    }

    {
        auto splits = "line1\nline2\nline3"_sv.split("line3").template to<std::vector<std::string>>();
        assert(splits.size() == 2);
        assert(splits[0] == "line1\nline2\n");
        assert(splits[1] == "");
    }

    assert(""_sv.split(".").size() == 1);
    assert(""_sv.rsplit(".").size() == 1);

    assert("hello"_sv.split("l").size() == 3);
    assert("hello"_sv.rsplit("l").size() == 3);
    assert(*advanced("hello"_sv.split("l").begin(), 0) == "he");
    assert(*advanced("hello"_sv.rsplit("l").begin(), 0) == "o");
    assert(*advanced("hello"_sv.split("l").begin(), 1) == "");
    assert(*advanced("hello"_sv.rsplit("l").begin(), 1) == "");
    assert(*advanced("hello"_sv.split("l").begin(), 2) == "o");
    assert(*advanced("hello"_sv.rsplit("l").begin(), 2) == "he");

    assert("a.b.c.d"_sv.split(".").size() == 4);
    assert("a.b.c.d"_sv.rsplit(".").size() == 4);
    assert(*("a.b.c.d"_sv.split(".").begin()) == "a");
    assert(*("a.b.c.d"_sv.rsplit(".").begin()) == "d");
    assert(*advanced("a.b.c.d"_sv.split(".").begin(), 1) == "b");
    assert(*advanced("a.b.c.d"_sv.rsplit(".").begin(), 1) == "c");
    assert(*advanced("a.b.c.d"_sv.split(".").begin(), 3) == "d");
    assert(*advanced("a.b.c.d"_sv.rsplit(".").begin(), 3) == "a");
    assert("a.b.,c,d"_sv.split(".,").size() == 2);
    assert("a.b,c.d"_sv.split(".,"_bs).size() == 4);

    auto rsplits = ".a..c."_sv.rsplit("."_bs).template to<std::vector<std::string>>();
    assert(rsplits.size() == 5);
    assert(rsplits[0] == "");
    assert(rsplits[1] == "c");
    assert(rsplits[4] == "");
}

#if SZ_IS_CPP17_ && defined(__cpp_lib_string_view)

/**
 *  Evaluates the correctness of a "matcher", searching for all the occurrences of the `needle_stl`
 *  in a haystack formed of `haystack_pattern` repeated from one to `max_repeats` times.
 *
 *  @param misalignment The number of bytes to misalign the haystack within the cacheline.
 */
template <typename stl_matcher_, typename sz_matcher_>
void test_search_with_misaligned_repetitions(std::string_view haystack_pattern, std::string_view needle_stl,
                                             std::size_t misalignment) {
    constexpr std::size_t max_repeats = 128;

    // Allocate a buffer to store the haystack with enough padding to mis-align it.
    std::size_t haystack_buffer_length = max_repeats * haystack_pattern.size() + 2 * SZ_CACHE_LINE_WIDTH;
    std::vector<char> haystack_buffer(haystack_buffer_length, 'x');
    char *haystack = haystack_buffer.data();

    // Skip the misaligned part.
    while (reinterpret_cast<std::uintptr_t>(haystack) % SZ_CACHE_LINE_WIDTH != misalignment) ++haystack;

    /// Helper container to store the offsets of the matches. Useful during debugging :)
    std::vector<std::size_t> offsets_stl, offsets_sz;

    for (std::size_t repeats = 0; repeats != max_repeats; ++repeats) {
        std::size_t haystack_length = (repeats + 1) * haystack_pattern.size();

#if defined(__SANITIZE_ADDRESS__)
        // Let's manually poison the prefix and the suffix.
        std::size_t poisoned_prefix_length = haystack - haystack_buffer.data();
        std::size_t poisoned_suffix_length = haystack_buffer_length - haystack_length - poisoned_prefix_length;
        ASAN_POISON_MEMORY_REGION(haystack_buffer.data(), poisoned_prefix_length);
        ASAN_POISON_MEMORY_REGION(haystack + haystack_length, poisoned_suffix_length);
#endif

        // Append the new repetition to our buffer.
        std::memcpy(haystack + repeats * haystack_pattern.size(), haystack_pattern.data(), haystack_pattern.size());

        // Convert to string views
        auto haystack_stl = std::string_view(haystack, haystack_length);
        auto haystack_sz = sz::string_view(haystack, haystack_length);
        auto needle_sz = sz::string_view(needle_stl.data(), needle_stl.size());

        // Wrap into ranges
        auto matches_stl = stl_matcher_(haystack_stl, {needle_stl});
        auto matches_sz = sz_matcher_(haystack_sz, {needle_sz});
        auto begin_stl = matches_stl.begin();
        auto begin_sz = matches_sz.begin();
        auto end_stl = matches_stl.end();
        auto end_sz = matches_sz.end();
        auto count_stl = std::distance(begin_stl, end_stl);
        auto count_sz = std::distance(begin_sz, end_sz);

        // To simplify debugging, let's first export all the match offsets, and only then compare them
        std::transform(begin_stl, end_stl, std::back_inserter(offsets_stl),
                       [&](auto const &match) { return match.data() - haystack_stl.data(); });
        std::transform(begin_sz, end_sz, std::back_inserter(offsets_sz),
                       [&](auto const &match) { return match.data() - haystack_sz.data(); });
        auto print_all_matches = [&]() {
            std::printf("Breakdown of found matches:\n");
            std::printf("- STL (%zu): ", offsets_stl.size());
            for (auto offset : offsets_stl) std::printf("%zu ", offset);
            std::printf("\n");
            std::printf("- StringZilla (%zu): ", offsets_sz.size());
            for (auto offset : offsets_sz) std::printf("%zu ", offset);
            std::printf("\n");
        };

        // Compare results
        for (std::size_t match_idx = 0; begin_stl != end_stl && begin_sz != end_sz;
             ++begin_stl, ++begin_sz, ++match_idx) {
            auto match_stl = *begin_stl;
            auto match_sz = *begin_sz;
            if (match_stl.data() != match_sz.data()) {
                std::printf("Mismatch at index #%zu: %zu != %zu\n", match_idx, match_stl.data() - haystack_stl.data(),
                            match_sz.data() - haystack_sz.data());
                print_all_matches();
                assert(false);
            }
        }

        // If one range is not finished, assert failure
        if (count_stl != count_sz) {
            print_all_matches();
            assert(false);
        }
        assert(begin_stl == end_stl && begin_sz == end_sz);

        offsets_stl.clear();
        offsets_sz.clear();

#if defined(__SANITIZE_ADDRESS__)
        // Don't forget to manually unpoison the prefix and the suffix.
        ASAN_UNPOISON_MEMORY_REGION(haystack_buffer.data(), poisoned_prefix_length);
        ASAN_UNPOISON_MEMORY_REGION(haystack + haystack_length, poisoned_suffix_length);
#endif
    }
}

/**
 *  Evaluates the correctness of a "matcher", searching for all the occurrences of the `needle_stl`,
 *  as a substring, as a set of allowed characters, or as a set of disallowed characters, in a haystack.
 */
void test_search_with_misaligned_repetitions(std::string_view haystack_pattern, std::string_view needle_stl,
                                             std::size_t misalignment) {

    test_search_with_misaligned_repetitions<                                     //
        sz::range_matches<std::string_view, sz::matcher_find<std::string_view>>, //
        sz::range_matches<sz::string_view, sz::matcher_find<sz::string_view>>>(  //
        haystack_pattern, needle_stl, misalignment);

    test_search_with_misaligned_repetitions<                                       //
        sz::range_rmatches<std::string_view, sz::matcher_rfind<std::string_view>>, //
        sz::range_rmatches<sz::string_view, sz::matcher_rfind<sz::string_view>>>(  //
        haystack_pattern, needle_stl, misalignment);

    test_search_with_misaligned_repetitions<                                              //
        sz::range_matches<std::string_view, sz::matcher_find_first_of<std::string_view>>, //
        sz::range_matches<sz::string_view, sz::matcher_find_first_of<sz::string_view>>>(  //
        haystack_pattern, needle_stl, misalignment);

    test_search_with_misaligned_repetitions<                                              //
        sz::range_rmatches<std::string_view, sz::matcher_find_last_of<std::string_view>>, //
        sz::range_rmatches<sz::string_view, sz::matcher_find_last_of<sz::string_view>>>(  //
        haystack_pattern, needle_stl, misalignment);

    test_search_with_misaligned_repetitions<                                                  //
        sz::range_matches<std::string_view, sz::matcher_find_first_not_of<std::string_view>>, //
        sz::range_matches<sz::string_view, sz::matcher_find_first_not_of<sz::string_view>>>(  //
        haystack_pattern, needle_stl, misalignment);

    test_search_with_misaligned_repetitions<                                                  //
        sz::range_rmatches<std::string_view, sz::matcher_find_last_not_of<std::string_view>>, //
        sz::range_rmatches<sz::string_view, sz::matcher_find_last_not_of<sz::string_view>>>(  //
        haystack_pattern, needle_stl, misalignment);
}

void test_search_with_misaligned_repetitions(std::string_view haystack_pattern, std::string_view needle_stl) {
    test_search_with_misaligned_repetitions(haystack_pattern, needle_stl, 0);
    test_search_with_misaligned_repetitions(haystack_pattern, needle_stl, 1);
    test_search_with_misaligned_repetitions(haystack_pattern, needle_stl, 2);
    test_search_with_misaligned_repetitions(haystack_pattern, needle_stl, 3);
    test_search_with_misaligned_repetitions(haystack_pattern, needle_stl, 63);
    test_search_with_misaligned_repetitions(haystack_pattern, needle_stl, 24);
    test_search_with_misaligned_repetitions(haystack_pattern, needle_stl, 33);
}

/**
 *  @brief  Extensively tests the correctness of the string class search methods, such as `find` and `find_first_of`.
 *          Covers different alignment cases within a cache line, repetitive patterns, and overlapping matches.
 */
void test_search_with_misaligned_repetitions() {
    // When haystack is only formed of needles:
    test_search_with_misaligned_repetitions("a", "a");
    test_search_with_misaligned_repetitions("ab", "ab");
    test_search_with_misaligned_repetitions("abc", "abc");
    test_search_with_misaligned_repetitions("abcd", "abcd");
    test_search_with_misaligned_repetitions({sz::base64(), sizeof(sz::base64())}, {sz::base64(), sizeof(sz::base64())});
    test_search_with_misaligned_repetitions({sz::ascii_lowercase(), sizeof(sz::ascii_lowercase())},
                                            {sz::ascii_lowercase(), sizeof(sz::ascii_lowercase())});
    test_search_with_misaligned_repetitions({sz::ascii_printables(), sizeof(sz::ascii_printables())},
                                            {sz::ascii_printables(), sizeof(sz::ascii_printables())});

    // When we are dealing with NULL characters inside the string
    test_search_with_misaligned_repetitions("\0", "\0");
    test_search_with_misaligned_repetitions("a\0", "a\0");
    test_search_with_misaligned_repetitions("ab\0", "ab");
    test_search_with_misaligned_repetitions("ab\0", "ab\0");
    test_search_with_misaligned_repetitions("abc\0", "abc");
    test_search_with_misaligned_repetitions("abc\0", "abc\0");
    test_search_with_misaligned_repetitions("abcd\0", "abcd");

    // When haystack is formed of equidistant needles:
    test_search_with_misaligned_repetitions("ab", "a");
    test_search_with_misaligned_repetitions("abc", "a");
    test_search_with_misaligned_repetitions("abcd", "a");

    // When matches occur in between pattern words:
    test_search_with_misaligned_repetitions("ab", "ba");
    test_search_with_misaligned_repetitions("abc", "ca");
    test_search_with_misaligned_repetitions("abcd", "da");

    // Examples targeted exactly against the Raita heuristic,
    // which matches the first, the last, and the middle characters with SIMD.
    test_search_with_misaligned_repetitions("aaabbccc", "aaabbccc");
    test_search_with_misaligned_repetitions("axabbcxc", "aaabbccc");
    test_search_with_misaligned_repetitions("axabbcxcaaabbccc", "aaabbccc");
}

#endif

/**
 *  Evaluates the correctness of look-up table transforms using random lookup tables.
 *
 *  @param lookup_tables_to_try The number of random lookup tables to try.
 *  @param slices_per_table The number of random inputs to test per lookup table.
 */
void test_replacements(std::size_t lookup_tables_to_try = 32, std::size_t slices_per_table = 16) {

    std::string body, transformed;
    body.resize(1024 * 1024); // 1MB
    transformed.resize(1024 * 1024);
    std::generate(body.begin(), body.end(), []() { return (char)(std::rand() % 256); });

    for (std::size_t lookup_table_variation = 0; lookup_table_variation != lookup_tables_to_try;
         ++lookup_table_variation) {
        sz::look_up_table lut;
        for (std::size_t i = 0; i < 256; ++i) lut[(char)i] = (char)(std::rand() % 256);

        for (std::size_t slice_idx = 0; slice_idx != slices_per_table; ++slice_idx) {
            std::size_t slice_offset = std::rand() % (body.length());
            std::size_t slice_length = std::rand() % (body.length() - slice_offset);

            sz::lookup<char>(sz::string_view(body.data() + slice_offset, slice_length), lut,
                             const_cast<char *>(transformed.data()) + slice_offset);
            for (std::size_t i = 0; i != slice_length; ++i) {
                assert(transformed[slice_offset + i] == lut[body[slice_offset + i]]);
            }
        }
    }
}

/**
 *  @brief  Tests array sorting functionality, such as `argsort`, `sort`, and `sorted`.
 *
 *  Tries to sort incrementally complex inputs, such as strings of varying lengths, with many equal inputs.
 *  1. Basic tests with predetermined orders.
 *  2. Test on long strings of identical length.
 *  3. Test on random very small strings of varying lengths, likely with many equal inputs.
 *  4. Test on random strings of varying lengths.
 *  5. Test on random strings of varying lengths with zero characters.
 */
void test_sorting_algorithms() {
    using strs_t = std::vector<std::string>;
    using order_t = std::vector<sz::sorted_idx_t>;

    // Basic tests with predetermined orders.
    assert_scoped(strs_t x({"a", "b", "c", "d"}), (void)0, sz::argsort(x) == order_t({0u, 1u, 2u, 3u}));
    assert_scoped(strs_t x({"b", "c", "d", "a"}), (void)0, sz::argsort(x) == order_t({3u, 0u, 1u, 2u}));
    assert_scoped(strs_t x({"b", "a", "d", "c"}), (void)0, sz::argsort(x) == order_t({1u, 0u, 3u, 2u}));

    // Single character vs multi-character strings
    assert_scoped(strs_t x({"aa", "a", "aaa", "aa"}), (void)0, sz::argsort(x) == order_t({1u, 0u, 3u, 2u}));

    // Mix of short and long strings with common prefixes
    assert_scoped(strs_t x({"test", "t", "testing", "te", "tests", "testify", "tea", "team"}), (void)0,
                  sz::argsort(x) == order_t({1u, 3u, 6u, 7u, 0u, 5u, 2u, 4u}));

    // Single character vs multi-character strings with varied patterns
    assert_scoped(strs_t x({"zebra", "z", "zoo", "zip", "zap", "a", "apple", "ant", "ark", "mango", "m", "maple"}),
                  (void)0, sz::argsort(x) == order_t({5u, 7u, 6u, 8u, 10u, 9u, 11u, 1u, 4u, 0u, 3u, 2u}));

    // Numeric-like strings of varying lengths
    assert_scoped(strs_t x({"100", "1", "10", "1000", "11", "111", "101", "110"}), (void)0,
                  sz::argsort(x) == order_t({1u, 2u, 0u, 3u, 6u, 4u, 7u, 5u}));

    // Real names with varied lengths and prefixes (this one is already correct)
    assert_scoped(strs_t x({"Anna", "Andrew", "Alex", "Bob", "Bobby", "Charlie", "Chris", "David", "Dan"}), (void)0,
                  sz::argsort(x) == order_t({2u, 1u, 0u, 3u, 4u, 5u, 6u, 8u, 7u}));

    // Test on long strings of identical length.
    for (std::size_t string_length : {5u, 25u}) {
        for (std::size_t dataset_size : {10u, 100u, 1000u, 10000u}) {
            strs_t dataset;
            dataset.reserve(dataset_size);
            for (std::size_t i = 0; i < dataset_size; ++i)
                dataset.push_back(sz::scripts::random_string(string_length, "ab", 2));

            // Run several iterations of fuzzy tests.
            for (std::size_t experiment_idx = 0; experiment_idx < 10; ++experiment_idx) {
                std::shuffle(dataset.begin(), dataset.end(), global_random_generator());
                auto order = sz::argsort(dataset);
                for (std::size_t i = 1; i < dataset.size(); ++i) assert(dataset[order[i - 1]] <= dataset[order[i]]);
            }
        }
    }

    // Test on random very small strings of varying lengths, likely with many equal inputs.
    for (std::size_t dataset_size : {10u, 100u, 1000u, 10000u}) {
        strs_t dataset;
        dataset.reserve(dataset_size);
        for (std::size_t i = 0; i < dataset_size; ++i) dataset.push_back(sz::scripts::random_string(i % 6, "ab", 2));

        // Run several iterations of fuzzy tests.
        for (std::size_t experiment_idx = 0; experiment_idx < 10; ++experiment_idx) {
            std::shuffle(dataset.begin(), dataset.end(), global_random_generator());
            auto order = sz::argsort(dataset);
            for (std::size_t i = 1; i < dataset_size; ++i) { assert(dataset[order[i - 1]] <= dataset[order[i]]); }
        }
    }

    // Test on random strings of varying lengths.
    for (std::size_t dataset_size : {10u, 100u, 1000u, 10000u}) {
        strs_t dataset;
        dataset.reserve(dataset_size);
        constexpr std::size_t min_length = 6;
        for (std::size_t i = 0; i < dataset_size; ++i)
            dataset.push_back(sz::scripts::random_string(min_length + i % 32, "ab", 2));

        // Run several iterations of fuzzy tests.
        for (std::size_t experiment_idx = 0; experiment_idx < 10; ++experiment_idx) {
            std::shuffle(dataset.begin(), dataset.end(), global_random_generator());
            auto order = sz::argsort(dataset);
            for (std::size_t i = 1; i < dataset_size; ++i) { assert(dataset[order[i - 1]] <= dataset[order[i]]); }
        }
    }

    // Test on random strings of varying lengths with zero characters.
    for (std::size_t dataset_size : {10u, 100u, 1000u, 10000u}) {
        strs_t dataset;
        dataset.reserve(dataset_size);
        for (std::size_t i = 0; i < dataset_size; ++i) dataset.push_back(sz::scripts::random_string(i % 32, "ab\0", 3));

        // Run several iterations of fuzzy tests.
        for (std::size_t experiment_idx = 0; experiment_idx < 10; ++experiment_idx) {
            std::shuffle(dataset.begin(), dataset.end(), global_random_generator());
            auto order = sz::argsort(dataset);
            for (std::size_t i = 1; i < dataset_size; ++i) { assert(dataset[order[i - 1]] <= dataset[order[i]]); }
        }
    }
}

/**
 *  @brief  Tests array intersection functionality.
 */
void test_intersecting_algorithms() {
    using strs_t = std::vector<std::string>;
    using result_t = sz::intersect_result_t;

    // The mapping aren't guaranteed to be in any specific order, so we will sort them for comparisons.
    using idx_pair_t = std::pair<std::size_t, std::size_t>;
    using idx_pairs_t = std::set<idx_pair_t>;
    auto to_pairs = [](result_t const &result) -> idx_pairs_t {
        idx_pairs_t pairs;
        for (std::size_t i = 0; i < result.first_offsets.size(); ++i)
            pairs.insert({result.first_offsets[i], result.second_offsets[i]});
        return pairs;
    };

    // Predetermined simple cases
    {
        strs_t abcd({"a", "b", "c", "d"});
        strs_t dcba({"d", "c", "b", "a"});
        strs_t abs({"a", "b", "s"});
        strs_t empty;
        result_t result;
        // Empty sets
        {
            result = sz::intersect(empty, empty);
            assert(result.first_offsets.size() == 0 && result.second_offsets.size() == 0);
            result = sz::intersect(abcd, empty);
            assert(result.first_offsets.size() == 0 && result.second_offsets.size() == 0);
        }
        // Identity check
        {
            result = sz::intersect(abcd, abcd);
            assert(result.first_offsets.size() == 4 && result.second_offsets.size() == 4);
            assert(to_pairs(result) == idx_pairs_t({{0u, 0u}, {1u, 1u}, {2u, 2u}, {3u, 3u}}));
        }
        // Identical size, different order
        {
            result = sz::intersect(abcd, dcba);
            assert(result.first_offsets.size() == 4 && result.second_offsets.size() == 4);
            assert(to_pairs(result) == idx_pairs_t({{0u, 3u}, {1u, 2u}, {2u, 1u}, {3u, 0u}}));
        }
        // Different sets
        {
            result = sz::intersect(abcd, abs);
            assert(result.first_offsets.size() == 2 && result.second_offsets.size() == 2);
            assert(to_pairs(result) == idx_pairs_t({{0u, 0u}, {1u, 1u}}));
        }
    }

    // Generate random strings
    struct {
        std::size_t min_length;
        std::size_t max_length;
        std::size_t count_strings;
    } experiments[] = {
        {10, 10, 100},
        {15, 15, 1000},
        {5, 30, 2000},
    };
    for (auto experiment : experiments) {
        std::unordered_set<std::string> random_strings;
        while (random_strings.size() < experiment.count_strings)
            random_strings.insert(sz::scripts::random_string(
                experiment.min_length + std::rand() % (experiment.max_length - experiment.min_length + 1), //
                "ab", 2));

        strs_t all_strings(random_strings.begin(), random_strings.end());
        strs_t first_half(all_strings.begin(), all_strings.begin() + all_strings.size() / 2);

        // Try different joins
        result_t result;
        result = sz::intersect(all_strings, first_half);
        assert(result.first_offsets.size() == first_half.size() && result.second_offsets.size() == first_half.size());
    }
}

/**
 *  @brief  Tests constructing STL containers with StringZilla strings.
 */
void test_stl_containers() {
    std::map<sz::string, int> sorted_words_sz;
    std::unordered_map<sz::string, int> words_sz;
    assert(sorted_words_sz.empty());
    assert(words_sz.empty());

    std::map<std::string, int, sz::less> sorted_words_stl;
    std::unordered_map<std::string, int, sz::hash, sz::equal_to> words_stl;
    assert(sorted_words_stl.empty());
    assert(words_stl.empty());
}

int main(int argc, char const **argv) {

    // Let's greet the user nicely
    sz_unused_(argc && argv);
    std::printf("Hi, dear tester! You look nice today!\n");
    std::printf("- Uses Westmere: %s \n", SZ_USE_WESTMERE ? "yes" : "no");
    std::printf("- Uses Haswell: %s \n", SZ_USE_HASWELL ? "yes" : "no");
    std::printf("- Uses Goldmont: %s \n", SZ_USE_GOLDMONT ? "yes" : "no");
    std::printf("- Uses Skylake: %s \n", SZ_USE_SKYLAKE ? "yes" : "no");
    std::printf("- Uses Ice Lake: %s \n", SZ_USE_ICE ? "yes" : "no");
    std::printf("- Uses NEON: %s \n", SZ_USE_NEON ? "yes" : "no");
    std::printf("- Uses SVE: %s \n", SZ_USE_SVE ? "yes" : "no");
    std::printf("- Uses SVE2: %s \n", SZ_USE_SVE2 ? "yes" : "no");
    std::printf("- Uses CUDA: %s \n", SZ_USE_CUDA ? "yes" : "no");

#if SZ_USE_CUDA
    cudaError_t cuda_error = cudaFree(0); // Force context initialization
    if (cuda_error != cudaSuccess) {
        std::printf("CUDA initialization error: %s\n", cudaGetErrorString(cuda_error));
        return 1;
    }
    int device_count = 0;
    cuda_error = cudaGetDeviceCount(&device_count);
    if (cuda_error != cudaSuccess) {
        std::printf("CUDA error: %s\n", cudaGetErrorString(cuda_error));
        return 1;
    }
    std::printf("CUDA device count: %d\n", device_count);
    if (device_count == 0) {
        std::printf("No CUDA devices found.\n");
        return 1;
    }
    std::printf("- CUDA devices:\n");
    cudaDeviceProp prop;
    for (int i = 0; i < device_count; ++i) {
        cuda_error = cudaGetDeviceProperties(&prop, i);
        std::printf("  - %s\n", prop.name);
    }
    std::printf("- CUDA managed memory support: %s\n", prop.managedMemory == 1 ? "yes" : "no");
    std::printf("- CUDA unified memory support: %s\n", prop.unifiedAddressing == 1 ? "yes" : "no");
#endif

    // Basic utilities
    test_arithmetical_utilities();
    test_sequence_struct();
    test_memory_allocator_struct();
    test_byteset_struct();
    test_equivalence();

    // Sequences of strings
    test_sorting_algorithms();
    test_intersecting_algorithms();
    test_stl_containers();

    // Core APIs
    test_ascii_utilities<sz::string>();
    test_ascii_utilities<sz::string_view>();
    test_memory_utilities();
    test_large_memory_utilities();
    test_replacements();

// Compatibility with STL
#if SZ_IS_CPP17_ && defined(__cpp_lib_string_view)
    test_stl_compatibility_for_reads<std::string_view>();
#endif
    test_stl_compatibility_for_reads<std::string>();
    test_stl_compatibility_for_reads<sz::string_view>();
    test_stl_compatibility_for_reads<sz::string>();

    test_stl_compatibility_for_updates<std::string>(); // Make sure the test itself is reasonable
    test_stl_compatibility_for_updates<sz::string>();  // The fact that this compiles is already a miracle :)

    // Cover the non-STL interfaces
    test_non_stl_extensions_for_reads<sz::string_view>();
    test_non_stl_extensions_for_reads<sz::string>();
    test_non_stl_extensions_for_updates();

    // The string class implementation
    test_constructors();
    test_memory_stability_for_length(1024);
    test_memory_stability_for_length(14);
    test_updates();

    // Advanced search operations
    test_stl_conversions();
    test_comparisons();
    test_search();
#if SZ_IS_CPP17_ && defined(__cpp_lib_string_view)
    test_search_with_misaligned_repetitions();
#endif

    std::printf("All tests passed... Unbelievable!\n");
    return 0;
}<|MERGE_RESOLUTION|>--- conflicted
+++ resolved
@@ -433,23 +433,19 @@
 #endif
 
     // Test SHA256 implementations
-<<<<<<< HEAD
 #if SZ_USE_ICE
-    test_sha256_equivalence(                                                                   //
+    test_sha256_equivalence(                                                                       //
         sz_sha256_state_init_serial, sz_sha256_state_update_serial, sz_sha256_state_digest_serial, //
         sz_sha256_state_init_ice, sz_sha256_state_update_ice, sz_sha256_state_digest_ice           //
     );
 #endif
 #if SZ_USE_GOLDMONT
-    test_sha256_equivalence(                                                                           //
-        sz_sha256_state_init_serial, sz_sha256_state_update_serial, sz_sha256_state_digest_serial,     //
+    test_sha256_equivalence(                                                                            //
+        sz_sha256_state_init_serial, sz_sha256_state_update_serial, sz_sha256_state_digest_serial,      //
         sz_sha256_state_init_goldmont, sz_sha256_state_update_goldmont, sz_sha256_state_digest_goldmont //
     );
 #endif
-#if SZ_USE_NEON_AES
-=======
 #if SZ_USE_NEON_SHA
->>>>>>> fcb68a4c
     test_sha256_equivalence(                                                                       //
         sz_sha256_state_init_serial, sz_sha256_state_update_serial, sz_sha256_state_digest_serial, //
         sz_sha256_state_init_neon, sz_sha256_state_update_neon, sz_sha256_state_digest_neon        //
